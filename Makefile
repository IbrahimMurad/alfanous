--- conflicted
+++ resolved
@@ -15,7 +15,7 @@
 
 ## Importer package path, the importer is the responsible of downloading quranic
 ## resources, updating them , indexing them.
-QIMPORT=$(API_PATH)"alfanous-import/cli.py"
+QIMPORT=$(API_PATH)"alfanous_import/cli.py"
 	
 ## Dynamic resources, are some auto-generated python modules that contain some 
 ## linguistic resources on the form of python dictionaries		
@@ -38,13 +38,8 @@
 
 
 
-## Python version and command
-PYTHON_VERSION_MAJ=$(shell python -c 'import sys; print(sys.version_info[0])')
-ifeq '$(PYTHON_VERSION_MAJ)' '2' 
 PYTHON_COMMAND="python"
-else 
-PYTHON_COMMAND="python2"
-endif
+
 
 ## default target, it's what to do if you typed "make" without target
 default: 
@@ -79,9 +74,8 @@
 ## this target is to build all what have to be built:
 # 1. Update Quranic resources needed for indexing phase, see update_pre_build
 # 2. Generate all Indexes, see  index_all
-# 3. Generate all spelling dictionaries, see speller_all
 # 4. Update all resources that must be updated after indexing phase or independently, see  update_post_build
-build: update_pre_build index_all speller_all update_post_build
+build: update_pre_build index_all  update_post_build
 
 
 
@@ -208,35 +202,9 @@
 	export PYTHONPATH=$(API_PATH) ;	rm -r $(INDEX_PATH)main/; $(PYTHON_COMMAND) $(QIMPORT) -x main $(DB_PATH)main.db $(INDEX_PATH)main/
 
 index_extend:
-<<<<<<< HEAD
-	export PYTHONPATH=$(API_PATH) ;	rm -r $(INDEX_PATH)extend/; $(PYTHON_COMMAND) $(QIMPORT) -x extend $(STORE_PATH)Translations/ $(INDEX_PATH)extend/
-
-=======
 	export PYTHONPATH=$(API_PATH) ;	rm -r $(INDEX_PATH)extend/; $(PYTHON_COMMAND) $(QIMPORT) -x extend $(STORE_PATH)translations/ $(INDEX_PATH)extend/
-	chmod 644  $(INDEX_PATH)extend/*_LOCK
-	
->>>>>>> 86b0b533
 index_word:
 	export PYTHONPATH=$(API_PATH) ;	rm -r $(INDEX_PATH)word/; $(PYTHON_COMMAND) $(QIMPORT) -x word $(DB_PATH)main.db $(INDEX_PATH)word/
-
-## build all spellers:
-# 1. Speller of ayah unvocalized standard text words, see speller_aya
-# 2. Speller of subject fields (deprecated), see speller_subject
-# 3. Speller of quranic unvocalized uthmani words, see speller_word
-speller_all: speller_aya speller_subject #speller_word
-	@echo "done;"
-
-speller_aya:
-	export PYTHONPATH=$(API_PATH) ;	$(PYTHON_COMMAND) $(QIMPORT) -p aya  $(INDEX_PATH)main/
-	chmod 644  $(INDEX_PATH)main/*_LOCK
-
-speller_subject:
-	export PYTHONPATH=$(API_PATH) ;	$(PYTHON_COMMAND) $(QIMPORT) -p subject  $(INDEX_PATH)main/
-	chmod 644  $(INDEX_PATH)main/*_LOCK
-
-speller_word:
-	export PYTHONPATH=$(API_PATH) ;	$(PYTHON_COMMAND) $(QIMPORT) -p word  $(INDEX_PATH)word/
-	chmod 644  $(INDEX_PATH)word/*_LOCK
 
 
 install:
@@ -251,5 +219,4 @@
 	@echo  "NOTE: you can find the generated egg in ./output"
 
 
-
 release: dist

<!DOCTYPE html>
<html>
<head>
       	<!-- 	TODO FIXME fix click-able bugs, eliminate the last vocalization of aya words and activate partial vocalization search  , eliminate Kasheeda in Godnames , fix g_a=0 clickable bug , fix sura_name phrase search possiblity -->
	<!-- 	TODO clickable-floating-panel with options and user feedback! 
			TODO: show prev_aya and next_aya [WUI]
			TODO: replace suggested word in the  previous query [WUI] 
			-->
	<meta http-equiv="Content-Type" content="text/html; charset=utf-8"/>

	<title>الفانوس | محرك بحث قرآني متقدم</title>
	
	<meta name="description" content="الفانوس - محرك بحث متقدم في القرآن الكريم "/>
	<meta name="keywords" content="quran, search, ayates, surates, متقدم, advanced, الفانوس ,القرآن ,فانوس ,قرآني ,احصاءات ,ألفاظ, fanous, alfanous, alfanoos, fanoos, elfanous, elfanoos, alfanouce, alfanooce, fanooce , engine, محرك ,بحث ,قرآن"/>
	<!-- meta name="copyright" content="&copy; Alfanous Team, AGPL" -->
	<meta name="author" content="Assem Chelli, Ahmed Ramadan, Abdellah Chelli, Mouad Debbar" />
	<meta name="robots" content="index,follow"/>

	<link rel="icon" href="images/icon_32.png" sizes="32x32"> 
	<link rel="shortcut icon" href="images/favicon.ico" type="image/x-icon">

	<link rel="search" type="application/opensearchdescription+xml" title="Alfanous" href="http://wui.alfanous.org/alfanous-opensearch.xml"/>
	<link rel="search" type="application/opensearchdescription+xml" title="Alfanous Mobile" href="http://wui.alfanous.org/alfanous-mobile-opensearch.xml"/>

	<!--fb-->
	<meta property="og:image" content="http://wui.alfanous.org/images/logo_fb.png" />

	<link href="https://fonts.googleapis.com/css?family=Droid+Sans:regular,bold&amp;subset=latin" rel="stylesheet" type="text/css">
	<link rel="stylesheet" href="css/screen.css" type="text/css"/>
	
	<!--abdellah-->
	<script type="text/javascript" src="js/audio-player.js"></script>
	<!--jquery tools (for overlay) + jquery 1.7.2 included-->
	<script type="text/javascript" src="js/jquery.tools.min.js"></script>

	<!-- Assem: Keyboard -->
	<script type="text/javascript" src="js/keyboard.js" charset="UTF-8"></script>
	<link rel="stylesheet" type="text/css" href="css/keyboard.css">

	<script type="text/javascript" src="http://s7.addthis.com/js/250/addthis_widget.js#username=ahmadramadan"></script>
	<script type="text/javascript" src="js/drops.js"></script>
	
	<!-- Mouad -->
	<script type="text/javascript" src="js/jquery.sprintf.js"></script>
	<script type="text/javascript" src="js/hash.js"></script>
	
	<!--abdellah-->
	<script type="text/javascript" src="js/jquery.corner.js"></script>
	
	<script type="text/javascript">
	// <![CDATA[
		AudioPlayer.setup("swf/player.swf", {
			width: 350,
			rtl: "no"
			});
	// ]]>
	</script>

	<script type="text/javascript">
	// <![CDATA[
		$(document).ready(function(){
		
			$("#help_btn").click(function() {
				$("#help").overlay().load();
			});
		
			$("#down_btn").click(function() {
				$("#down").overlay().load();
			});
			

			// help links
			$("#help table a").bind('click', function(event) {
				var param = {action:"search", query: $(this).attr("href"), recitation: $("#recitation").val(), translation: $("#translation").val(), sortedby: $("#sortedby").val(), page: 1, highlight: "css" }; //,fuzzy:"ok"
				
				// Mouad
				redirect_to_params ( param );
				// search_for ( param );
				// $( "#help" ).hide ();
				// $('#search_box').val(param.search);
				// get_results(param);
				
				event.preventDefault();
			});
			
			
	

			$('#form').submit(function(){
				var param = {action: "search", query: $("#search_box").val(), recitation: $("#recitation").val(), translation: $("#translation").val(), sortedby: $("#sortedby").val(), page: 1, highlight: "css"}; //,fuzzy:"ok"
				
				// Mouad
				redirect_to_params ( param );
				// search_for ( param );
				// get_results(param);
				
				return false;
			});
			
			// Mouad
			// if ( ! read_hash () ) {
				read_params();
			// }
		});

		function build_search_link(param,query,filter)
				{
					var new_param = param; 
                                        new_param.action="search";
					new_param.page = 1;
					new_param.sortedby = "mushaf";
					if (filter) new_param.query = "(" + $("#search_box").val() + ") + " + query;
					else new_param.query = query;
					return "<a class='no_decoration' href=\""+ get_url_without_params()+ "?"+ build_params( new_param )+ "\">" 
				}
		
		function get_results (param) {
			if ($.trim(param.query) != "" && param.action == "search") {
				$.ajax({
					url: "http://www.alfanous.org/json2", //http://localhost/cgi-bin2/alfanous_json2.py
					async: false,
					type: "GET",
					dataType: "json",
					timeout: 10000,
					crossDomain: true,
					data: param,
					success: function(json){
						show_results (json, param);
					},
					error: function(jq_xhr, text_status, error_thrown){
						$("#search_result").html("<div id='error'><p>"+ error_thrown+"</p></div>");
						return false;
					}
					});
				};
		};


		function show_results (json, param) {
			var color_list = [ "#118", "#811", "#807", "#F50", "#f00", "#f39", "#f43", "#660", "#444"]; //"#181"
			var results = "";
			var results_pages = "";

			var nb_pages = Math.floor((json.search.interval.total- 1) / 10)+ 1;
			var page = Math.floor((json.search.interval.start- 1) / 10)+ 1;

			$("#search_result").html("");

			// Note
			results += "<br /><br /><span class='xbre'>نتيجة البحث</span><br /><br />";
			results += "<center><b>الزمن المستغرق</b> : "+ json.search.runtime+ " ثانية</center>";

			// Suggestions
			
			if (json.suggest) {			
			if (json.suggest.length) {
				results += "<div id='suggestions' align='right'>";
				results += "<h2 style='font-size:16pt; font-weight:600; color:#ff0000;'>المقترحات :";
				$.each(json.suggest, function(key, item) {
					results += "<p dir='rtl' style=' margin-top:0px; margin-bottom:0px; margin-left:0px; margin-right:0px; -qt-block-indent:0; text-indent:0px;'>";
						results += "<div class='word_details'>";
							results += "<span style=' font-size:14pt; color:#00aa00;'>"+ (key+ 1)+ ". </span>";
							results += "<div class='details_label word_info0'> كلمة | "+ item[0]+ "</div>";
							if (item[1].length) {
								$.each(item[1], function(sub_key, sub_item) {
									results += build_search_link(param,sub_item,false) + "<div class='details_label word_stat1 clickable'>"+ sub_item+ "</div></a>";
								});
							} else {
								results += "<div class='details_label word_stat0'> لا مقترحات</div>";
							}
							results += "</div></p>";
				});
				results += "</div><br />";
						};
					
					}
			

			if (json.search.interval.total) {

				// Pages control
				results_pages += "<br />";
				results_pages += "<div class='pages'>\n<img src='images/prev.gif' alt='الصفحة السابقة' title = 'الصفحة السابقة' /><div style=' display:inline-block; position:relative; top:-8px;'>\n";
				for( i = 1;  i <= nb_pages ; i++) 
				{
					if (i == page)
					{
						results_pages += " "+ i;
					}
					else if ((i <= page + 7 )  && (i >= page - 3) ) // pages  in range [-3,+7]
					{
						results_pages += " <a href=''>"+ i+ "</a>";
					}
					else if (i==1 || (i%50 == 0 && i<page))  // first page
					{
						results_pages += " <a href=''>"+ i+ "</a> ..";
					}
					else if (i==nb_pages || (i%50 == 0 && i>page))  // last page
					{
						results_pages += " .. <a href=''>"+ i+ "</a>";
					}

				}
				results_pages += "</div><img src='images/next.gif' alt='الصفحة التالية' title = 'الصفحة التالية' />\n</div>\n";
				
				if (json.search.words["global"].nb_words > 0)
					{
					// Words list
					results += "<div id='search_words' align='right'>";
					results += "<h2 style='font-size:16pt; font-weight:600; color:#ff0000;'>الكلمات :";
					results += "<div class='details_label word_count'> الكلمات | "+ json.search.words["global"].nb_words+ "</div>";
					results += "<div class='details_label word_stat0'> مجموع المرات | "+ json.search.words["global"].nb_matches+ "</div>"; 
					results += "<div class='details_label word_vocalization_nb'> مجموع التشكيلات | "+ json.search.words["global"].nb_vocalizations+ "</div>"; 
					results += "</h2><br />";
					
					
					for( i = 1; i <= json.search.words.global.nb_words; i++) {
						results += "<p dir='rtl' style=' margin-top:0px; margin-bottom:0px; margin-left:0px; margin-right:0px; -qt-block-indent:0; text-indent:0px;'>";
							results += "<div class='word_details'>";
								results += "<span style=' font-size:14pt; color:#00aa00;'>"+ i+ ". </span>";
								results += build_search_link(param, json.search.words[i].word, false) +  "<div class='details_label word_info0 clickable'> كلمة | "+ json.search.words[i].word+ "</div></a>";
								results += "<div class='details_label word_stat0'> المرات | "+ json.search.words[i].nb_matches+ "</div>";
								results += "<div class='details_label word_stat1'> الآيات | "+ json.search.words[i].nb_ayas+ "</div>";
								results += "<div class='details_label word_vocalization_nb'> التشكيلات | "+ json.search.words[i].nb_vocalizations+ "</div>";
								for( j = 0; j < json.search.words[i].nb_vocalizations; j++) 
									{
									results += build_search_link(param, "آية_:"+ json.search.words[i].vocalizations[j] + "", false ) + "<div class='details_label word_vocalization clickable'>"+ json.search.words[i].vocalizations[j]+ "</div></a>";
									}
								results += "</div></p>";
							}	
					results += "</div> ";
					}
				
				
				// Pages list
				results += results_pages;

				// Ayas list
				results += "<br /><h2 style=' font-size:15pt; font-weight:600; color:#ff0000;'>النتائج (";
					results += json.search.interval.start+ " إلى "+ json.search.interval.end+ " من أصل "+ json.search.interval.total+ " )</h2> <br /> ";
				
				for( i = json.search.interval.start; i <=json.search.interval.end; i++) 
				{ 
				results += "<fieldset class='main_re_item'>";
					results += "<legend class='main_re_item_title' style='font-size:14pt;-qt-block-indent:0; text-indent:0px;' dir='rtl'>";
						results += "<span style=' font-family:\"arial ,sans serif\"; color:#0000ff; '> النتيجة رقم <span style=' font-family:\"arial ,sans serif\"; font-weight:600; color:#0000ff;'> <b>"+ i+ "</b> </span>";
						// results += "<span align='left'><object width='350' height='24' id='audioplayer1' data='swf/player.swf' type='application/x-shockwave-flash'>";
							// results += "<param value='swf/player.swf' name='movie'>";
							// results += "<param value='playerID=audioplayer1&amp;soundFile="+ json.search.ayas[i].aya.recitation+ "' name='FlashVars'>";
							// results += "<param value='high' name='quality'>";
							// results += "<param value='false' name='menu'>";
							// results += "<param value='transparent' name='wmode'></object></span><br />";
						results += "<span id='audioplayer_"+ i+ "'>(<a href='"+ json.search.ayas[i].aya.recitation+ "' target='_blank'>تلاوة</a>)</span>";  
						results += "<div class='sura_details'>";

							results += build_search_link(param, "سورة:\"" + json.search.ayas[i].sura.name +"\"", true) + "<div class='details_label sura_info0 clickable filter'> سورة | "+ json.search.ayas[i].sura.name+ "</div></a> ";
							results += "<div class='details_label sura_ord0'> رقم | "+ json.search.ayas[i].sura.id+ "</div>";
							results += build_search_link(param, "نوع_السورة:" +  json.search.ayas[i].sura.type , true) + "<div class='details_label sura_info1 clickable filter'> النوع | "+ json.search.ayas[i].sura.type+ "</div></a>";
							results += "<div class='details_label sura_ord1'> ترتيب النزول | "+ json.search.ayas[i].sura.order+ "</div></a>";
							results += "<div class='details_label sura_stat0'> الآيات | "+ json.search.ayas[i].sura.stat.ayas+ "</div> ";
							results += "<div class='details_label sura_stat1'> الكلمات | "+ json.search.ayas[i].sura.stat.words+ " </div>";
							results += "<div class='details_label sura_stat2'> الأحرف | "+ json.search.ayas[i].sura.stat.letters+ "</div>";
							results += "<div class='details_label sura_stat3'> ألفاظ الجلالة | "+ json.search.ayas[i].sura.stat.godnames+ "</div>";
							results += "</div>";
						results += "</span></legend>";
					results += "<br><p align='center' style=' margin-top:0px; margin-bottom:0px; margin-left:0px; margin-right:0px; -qt-block-indent:0; text-indent:0px;'>";
						results += "<span style='font-family:\"ArabeyesQr\", Scheherazade; line-height: 180%; font-size:22px; color:#7b563a;'><br>[ ";
						results += "<span  class='aya_words' style='font-family:\"me_quran\", Scheherazade; font-size:22px;'>"
						
						
						aya_words = json.search.ayas[i].aya.text.split(" ");
						
						for (var j=0; j < aya_words.length ; j++ )
						{
							// TODO optimize this condition , any "in" operation?
							if ( aya_words[j][0] == "<" || aya_words[j][0] == "c" || aya_words[j][0] == "t" || aya_words[j][0] == ">")
								{
								results += aya_words[j] + " "
								}
							else 
								{
								results += "<a href=''>" + aya_words[j] + "<a />" + " " ;
								
								}
						}
						results += "</span> ";
						results += " <span>("+ build_search_link(param,"رقم_الآية:" + json.search.ayas[i].aya.id ,false ) +   json.search.ayas[i].aya.id + "</a>)</span> ";
						results += "] <br></span></p><br />";
						
					results += "<p dir='ltr' align='center' style=' margin-top:0px; margin-bottom:0px; margin-left:0px; margin-right:0px; -qt-block-indent:0; text-indent:0px;'>";
						results += "<span style='font-family: \"Droid Sans\", Tahoma, \"Bitstream Vera Sans\", \"DejaVu Sans\", Verdana, Geneva, Arial, Sans-serif; line-height: 150%;'>"+ json.search.ayas[i].aya.traduction+ "</span></p>";
					results += "<br><p align='center' style=' margin-top:0px; margin-bottom:0px; margin-left:0px; margin-right:0px; -qt-block-indent:0; text-indent:0px;'>";
						
						results += "<span style=' color:#808080;'>"
						if (json.search.ayas[i].theme.chapter)	results += "الفصل : "+ build_search_link(param,"فصل:\"" +  json.search.ayas[i].theme.chapter + "\"",false )+ "<b>"+ json.search.ayas[i].theme.chapter+ "</b></a> ";
						if (json.search.ayas[i].theme.topic) results += "الفرع : " + build_search_link(param, "فرع:\"" + json.search.ayas[i].theme.topic +"\"",false) +"<b>"+ json.search.ayas[i].theme.topic+ "</b></a> ";
						if (json.search.ayas[i].theme.subtopic) results += "الباب : " + build_search_link(param, "باب:\"" + json.search.ayas[i].theme.subtopic +"\"", false) +"<b>"+ json.search.ayas[i].theme.subtopic+ "</b></a>"; 
						results += "</span></p>";						
								
						results += "<div class='aya_details'>";
						results += build_search_link(param,"ك_آ:" + json.search.ayas[i].stat.words, false) + "<div class='details_label aya_stat0 clickable'> الكلمات | "+ json.search.ayas[i].stat.words+ "</div></a>";
						results += build_search_link(param,"ح_آ:" + json.search.ayas[i].stat.letters, false) + "<div class='details_label aya_stat1 clickable'> الأحرف | "+ json.search.ayas[i].stat.letters+ "</div></a>";
						results += build_search_link(param,"ج_آ:" + json.search.ayas[i].stat.godnames, false) + "<div class='details_label aya_stat2 clickable'> ألفاظ الجلالة | "+ json.search.ayas[i].stat.godnames+ "</div></a> ";
						results += build_search_link(param, "منزل:" + json.search.ayas[i].position.manzil, true) + "<div class='details_label aya_pos0 clickable filter'> المنزل | "+ json.search.ayas[i].position.manzil+ "</div></a>";
						results += build_search_link(param, "حزب:" + json.search.ayas[i].position.hizb, true) +"<div class='details_label aya_pos1 clickable filter'> الحزب | "+ json.search.ayas[i].position.hizb+ "</div></a>";
						results += "<div class='details_label aya_pos2'> الربع | "+ (json.search.ayas[i].position.rubu + 1 )+ "</div>";		
						
						results += build_search_link(param, "صفحة:" + json.search.ayas[i].position.page, true) + "<div class='details_label aya_pos3 clickable filter'> الصفحة | "+ json.search.ayas[i].position.page+ "</div></a>";
					results += "</div><br />";
						
					if (  json.search.ayas[i].sajda.exist == true)
					{
						
						results += "<br /><div>";
						results += build_search_link(param,"سجدة:نعم",false) + "<div class='details_label aya_sajda_exist clickable'> سجدة  " + "</div></a>";
						
						results += "<div class='details_label aya_sajda_id'> رقم | "+ json.search.ayas[i].sajda.id + "</div>";
						results += "<div class='details_label aya_sajda_type'> نوع | "+ json.search.ayas[i].sajda.type + "</div>";			
							
						results += "</div><br />"
					};
					results += "<br /></p></fieldset><br /><br />";
				}
			
				
				// Pages list
				results += results_pages+ "<br />";

			}

			// show result
			$("#search_result").append(results);


			// Suggestions links
			$("#suggestions a").one('click', function(event) {
				var param2 = param;
				param2.action = "search";
				param2.page = 1;
				param2.query = $(this).find("div").text();
				
				// Mouad
				redirect_to_params ( param2 );
				// search_for ( param2 );
				// $('#search_box').val(param2.query);
				// get_results(param2);
			
				event.preventDefault();
			}).mouseover(function() {
				window.status = $(this).find("div").text();
			});

			if (json.search.interval.total) {
			
				for( i = json.search.interval.start; i <= json.search.interval.end; i++) {
					AudioPlayer.embed("audioplayer_"+ i, {soundFile: json.search.ayas[i].aya.recitation, titles: json.search.ayas[i].sura.name+"-"+json.search.ayas[i].aya.id});
				}


				// Aya_words clicks control
				$(".aya_words a").one('click', function(event) {
					var param2 = param;
					param2.action = "search";					
					param2.page = 1;
					param2.query = $(this).text();
					
					redirect_to_params ( param2 );
					event.preventDefault();
				});
				
				// Pages control
				$(".pages a").one('click', function(event) {
					var param2 = param;
					param2.action = search;
					param2.page = $(this).text();
					param2.query = $("#search_box").val();
					
					// Mouad
					redirect_to_params ( param2 );
					// search_for ( param2 );
					// $('#search_box').val(param2.query);
					// get_results(param2);
				
					event.preventDefault();
				});
				$(".pages img:first-child").one('click', function(event) {
					var param2 = param;
					if (param2.page > 1) {
						param2.action="search";
						param2.page = parseInt ( param2.page ) - 1;
						param2.query = $("#search_box").val();
						// Mouad
						redirect_to_params ( param2 );
						// search_for ( param2 );
						// $('#search_box').val(param2.query);
						// get_results(param2);
					}
					event.preventDefault();
				});
				$(".pages img:last-child").one('click', function(event) {
					var param2 = param;
					if  (param2.page < nb_pages) {
						param2.action = "search";
						param2.page = parseInt ( param2.page ) + 1;
						param2.query = $("#search_box").val();
											
						// Mouad
						redirect_to_params ( param2 );
						// search_for ( param2 );
						// $('#search_box').val(param2.query);
						// get_results(param2);
					}
					event.preventDefault();
				});

				// dynamic css
				//$(".match").css("color", "#181");
				for (i=0; i<10; i++) {
					selector = ".term"+i;
					for (j=1; j<10; j++) {
						selector += ", .term"+(i+10*j);
					};
					$(selector).css("color", color_list[i]);
				}
			}

			// Corners
			$(".details_label").corner("3px");
			$("#search_words").corner("30px");
			$("#suggestions").corner("30px");
			
			$(document).scrollTop($("#search_result").position().top);

		}

		function addto_searchbar(){
			window.external.AddSearchProvider("http://wui.alfanous.org/alfanous-opensearch.xml");
			window.external.AddSearchProvider("http://wui.alfanous.org/alfanous-mobile-opensearch.xml");
		}

	// ]]>
	</script>

	<!--[if lte IE 8]>
	<style type="text/css">

	a.button {
		padding:0 12px;
		cursor: pointer;
		font-family: tahoma;
		font-size: 10pt;
		font-weight: bold;
		color: black;
		min-width: 30px;
		margin: 0 5px 0 0;
		/* Css3 Effects */
		border-radius:4px ;
		-moz-border-radius:4px ;
		-webkit-border-radius:4px ;
		opacity:0.8;
		filter: alpha(opacity=80); 
		background: #ffffff; /* old browsers */
		background: -moz-linear-gradient(top, #ffffff 0%, #e5e5e5 100%); /* firefox */
		background: -webkit-gradient(linear, left top, left bottom, color-stop(0%,#ffffff), color-stop(100%,#e5e5e5)); /* webkit */
		filter: progid:DXImageTransform.Microsoft.gradient( startColorstr='#ffffff', endColorstr='#e5e5e5',GradientType=0 ); /* ie */
		text-shadow:0 1px 1px #eeeeee;
		-moz-text-shadow:0 1px 1px #eeeeee;
		-webkit-text-shadow:0 1px 1px #eeeeee;
		border: 1px solid silver;
	}

	a.button:hover, .button:focus {
		outline: 0;
		-webkit-box-shadow:0 0 4px silver;
		-moz-box-shadow:0 0 4px silver;
		opacity:1;
		filter: alpha(opacity=100);
	}

	a.button:active {
		color: #000;
		border-color: #444;
	}
	.styled{}
	.select{}

	</style>
	<![endif]-->

	<script type="text/javascript">
	// <![CDATA[
	if (navigator.userAgent.toLowerCase().match('chrome')){
		document.write('<style type="text/css">.xdrops_continer{direction:ltr;padding-left:160px;}a.button {margin-top:2px;}</style>');
	}
	// ]]>
	</script>


<!-- Google analytics #Assem -->
<script type="text/javascript">

  var _gaq = _gaq || [];
  _gaq.push(['_setAccount', 'UA-9859501-4']);
  _gaq.push(['_trackPageview']);

  (function() {
    var ga = document.createElement('script'); ga.type = 'text/javascript'; ga.async = true;
    ga.src = ('https:' == document.location.protocol ? 'https://ssl' : 'http://www') + '.google-analytics.com/ga.js';
    var s = document.getElementsByTagName('script')[0]; s.parentNode.insertBefore(ga, s);
  })();

</script>
<!-- end -->


<!-- all css to be collocted, this just for fast fixes -->
<style type="text/css">
	body {
		background: #fff;
		text-align: center;
	}				
	
	table {
		width: 395px;
		height: 256px;		
	}
	
	#footer-big-wrapper {
		text-align: left;
	}
	
	body form div div table {
		display: inline-block;
	}
	
	body form div div div.xdrops_continer {
		display: inline-block;
	}

	body form div div {
		display: inline-block;
	}
	
</style>



</head>
<body>

<form id="form" name="form" method="post" action=".">
<div>
<div>
<table>
	<tr>
		<td colspan="4" style="background:url(images/logo.png); width:395px; height:209px;"> </td>
		</tr>
	<tr>
		<td style="background:url(images/main_table_02.png) no-repeat;width:50px;height:26px"> </td>
		<td style="background:url(images/main_table_03.png) no-repeat;width:259px;height:26px">
			<input id="search_box" name="search" class="enter keyboardInput" type="text" value="" />
			</td>
		<td style="background:url(images/main_table_04.png) repeat scroll 0 0 transparent;width:62;height:26;text-align:right;">
			<a class="button" href="" onclick="$('#form').submit(); return false;">بحث</a>
			</td>
		<td style="background:url(images/main_table_05.png) no-repeat;width:24px;height:26px"> </td>
		</tr>
	<tr style=" vertical-align: top;">
		<td colspan="4" style="background:url(images/main_table_06.png) no-repeat;width:395px;height:21px;"> </td></tr>
</table>

<<<<<<< HEAD
<div class="donate-box" > 
	<a class="donate_button" target='_blank' href=''>Donate</a><br/>
</div>

=======
>>>>>>> 5b56730e
<div class="feedback-box" > 
	<a class="feedback_button" target='_blank' href='http://feedback.alfanous.org/'>Feedback</a><br/>
</div>

<<<<<<< HEAD


=======
>>>>>>> 5b56730e
<div class="follow-box" > 
	<a class="twitter_share" target='_blank' rel='nofollow' href='http://twitter.com/home?status=http://www.alfanous.org%20الفانوس%20|%20محرك%20بحث%20قرآني%20متقدم'><img src='images/twitter.png' class='bo' alt='twitter' title='تويتر'/></a><br/>
	<a class="facebook_share" target='_blank' rel='nofollow' href='http://www.facebook.com/share.php?u=http://www.alfanous.org%26t=الفانوس%20|%20محرك%20بحث%20قرآني%20متقدم'><img class='bo' alt='Facebook' title='فيس بوك' src='images/facebook.png' /></a><br/>
	<a title='إرسال إلى نبضات جوجل' class='external2 buzz_share' rel='nofollow' href='http://www.google.com/buzz/post?url=http://www.alfanous.org' target='_blank'><img src='images/google.png' class='bo' alt='Google Buzz'/></a><br/>
	<a title='إرسال إلى MySpace' class='external2 myspace_share' rel='nofollow' href='http://www.myspace.com/Modules/PostTo/Pages/?u=http://www.alfanous.org' target='_blank'><img src='images/myspace.png' class='bo' alt='myspace'/></a><br/>
	<script type="text/javascript">
	// <![CDATA[
	    var addthis_pub = "kaan";
	// ]]>
    </script>
    <a class="other_share" rel='nofollow' href="http://www.addthis.com/bookmark.php?v=250&amp;username=ahmadramadan" onmouseover="return addthis_open(this, '', document.URL, document.title );" onmouseout="addthis_close()" onclick="return addthis_sendto()"><img class='bo' src="images/share.png" alt="شارك أصدقاءك هذا الموقع"/></a>
</div>
<br />
<div class="xdrops_continer" style="direction:rtl; text-align:left; width: 342px;">
	<span class="xtitle">ترتيب حسب :</span>
	<select id="sortedby" class="styled" name="sortedby">
		<option value="score">افتراضي</option>
		<option value="score">التقييم</option>
		<option value="mushaf">المصحف</option>
		<option value="tanzil">التنزيل</option>
		<option value="subject">المواضيع</option>
	</select><br /><!--[if lte IE 8]><![endif]-->

	<!--  
		TODO generate dynamically  the lists of translations and recitations 
		{ 
			action: show,
			query: translations
		}
	-->
	<span class="xtitle">&nbsp;&nbsp;&nbsp; الترجمات :</span>
	<select id="translation" class="styled" name="translation">
					<option value="shakir">افتراضي</option>
					<option value="None">بلا ترجمة</option>
					<option value="shakir">انجليزية - محمد حبيب شاكر</option>
					<option value="transliteration-en">تهجية انجليزية</option>
	</select><br /><!--[if lte IE 8]><![endif]-->

	<span class="xtitle">&nbsp;&nbsp;&nbsp;&nbsp;&nbsp;&nbsp; التلاوة :</span>
	<select id="recitation" class="styled" name="recitation">
		<option value="Mishary Rashid Alafasy">الافتراضي</option>
		<option value="Mishary Rashid Alafasy">مشاري راشد العفاسي</option>   
		<option value="AbdulBasit AbdusSamad (Murattal style)">عبد الباسط عبد الصمد</option>
		<option value="Abu Bakr Ash-Shaatree">أبو بكر الشاطري</option>
		<option value="Ahmed_ibn_Ali_al-Ajamy (From QuranExplorer.com)">أحمدبن علي العجمي</option>
		<option value="Saad Al Ghamadi">سعد الغامدي</option>
		<option value="Hani Rifai">هاني الرفاعي</option>
		<option value="Husary Mujawwad">الحصري</option>
		<option value="Hudhaify">الحذيفي</option>
		<option value="Menshawi (external source)">المنشاوي</option>
		<option value="Muhammad Ayyoub">محمد أيوب</option>
		<option value="Saood bin Ibraaheem Ash-Shuraym">سعود بن ابراهيم الشريم</option>
		<option value="Ibrahim_Walk">ابراهيم ولق</option>
		<option value="Abdullah Basfar">عبد الله بسفر</option>
	</select><br /><!--[if lte IE 8]><![endif]-->
</div>

<br />
<br />
<div id="down_btn"><a  class='xbutton gray' >تحميل</a></div>
<div id="help_btn"><a class='xbutton gray' >مساعدة</a></div>
<br /><br />
<br /><br />
<div id="vote_btn"><a class='xbutton gray' href="https://docs.google.com/spreadsheet/viewform?formkey=dEZZaE5fQ0NwQXljU2ZyUmpfLW15SVE6MA#gid=0" target="_blank"><i>ملاحظة 09-11-2012:</i> الرجاء المساهمة معنا في الرقي بمشروع  <b>الفانوس</b>, بإكمال هذا الاستبيان حول مزايا البحث في القرآن الكريم</a></div>
<br /><br /> 
<!--  <div id="vote_btn"><a class='xbutton gray' href="https://www.surveymonkey.com/s/P3LGJ8K" target="_blank"><i>News 22-04-2012:</i> Please help us to make <b>Alfanous</b> better, by taking this survey!</a></div>
<br /><br /> -->

<!--abdellah-->
<div id="search_result" style="direction:rtl; width:800px"></div>

</div>
</div>
<div id="down" class="modal" style="text-align: right;">
	<h2 style='padding:0 0 0px 0'><img alt="download" src="images/Download.png">  تحميل</h2><br/>
<strong> النسخة المكتبية الانجليزية 0.4 : 
<a class="name" title="Click to download alfanousDesktop-win0.4r20.exe" href="http://sourceforge.net/projects/alfanous/files/Interfaces/AlfanousDesktop/0.4.20/alfanousDesktop-win0.4r20.exe/download">وينداوز</a>
 <br/> <br/> 
النسخة المكتبية العربية 0.3  :
<a class="name" title="Click to download alfanousDesktop-windows-0.3ar.exe" href="http://sourceforge.net/projects/alfanous/files/Interfaces/AlfanousDesktop/0.3/alfanousDesktop-windows-0.3ar.exe/download">وينداوز</a></strong>
    <br/><br/>
		<button type="button" class='close gray button' > إغلاق </button>	
	<br />
</div>
<div id="help" class="modal" style="width: 675px; text-align: right;">
	<h2>مساعدة</h2>	
<table dir="rtl" style=" border: 2px dashed gray;margin: 5px;width: 672px;">
<tbody>

<tr>
<th class="style6">البحث المطابق  </th><td class="style5" ><a  href="رب"> رب</a></td>
<td class="style4" ><a  href="فأسقيناكموه"> فأسقيناكموه </a></td>
</tr>
<tr>
<th class="style3">جملة  </th><td class="style2"><a href="&quot;رب العالمين&quot;">"رب العالمين"</a></td>
<td class="style2"><a href="&quot;رسول الله&quot;">"رسول الله"</a></td><td> </td>
</tr>
<tr>
<th class="style6"> العلاقات المنطقية</th><td class="style5"><a href="(الصلاة - الزكاة) + سورة:البقرة">(الصلاة - الزكاة) + سورة:البقرة</a></td>
    <td class="style4"><a href="سميع | بصير"> سميع | بصير</a></td>
</tr> 
<tr>
<th class="style3">  العبارات النمطية</th><td class="style2"><a href="*نبي*">*نبي*</a></td><td><a href="نعم؟">نعم؟</a></td>
</tr>
<tr>
<th class="style6">الحقول </th><td class="style5"><a href="سورة :يس">سورة:يس</a></td>
    <td class="style4"><a href="سجدة :نعم">سجدة:نعم</a></td>
</tr>
<tr>
<th class="style3">المجالات </th><td class="style2"><a href="رقم_السورة :[1 الى 5 ] و الله">  رقم_السورة:[1 الى 5] و الله</a></td><td> </td>
</tr>
<tr>
<th class="style6">التشكيل الجزئي </th><td class="style5"><a href="آية_ :'مَن'">آية_:'مَن'</a></td>
    <td class="style4"><a href="آية_ :'المَلكُ'">آية_:'المَلكُ'</a></td>
</tr>
<tr>
<th class="style3">خصائص الكلمة</th><td class="style2"><a href="{قول،اسم} ">{قول،اسم}</a></td><td><a href="{ملك،فعل}">{ملك،فعل}</a></td>
</tr>
<tr>
<th class="style9">الاشتقاقات</th><td class="style8"><a href="&gt;&gt;ملك">&gt;&gt;ملك</a></td>
    <td class="style7"><a href="&gt;ملك"> &gt;ملك</a></td>
</tr>
</tbody></table>
	<br/>
	<p> الموقع لا يعمل بشكل جيد مع متصفح أنترنت-إكسبلورر، ننصح باستخدام متصفح آخر <a href="https://www.mozilla.org/firefox/" target="_blank">فَيَرفُكس</a> مثلا</p>
	<br/>
		<button type="button" class='close gray button'> إغلاق </button>	
	<br />
</div>
</form>

<footer>
    <div id="footer-big-wrapper">
        <div id="footer-big">
            <div class="column"> 
                <h1>Quick links</h1> 
                <ul> 
<<<<<<< HEAD
    	            <li><a href="http://cms.alfanous.org/" target="_blank">About</a></li> 
                    <li><a href="http://sourceforge.net/projects/alfanous/files/" target="_blank">Downloads</a></li> 
                    <li><a href="http://m.alfanous.org/">Mobile Web Interface</a></li>
                    <li><a href="http://old.alfanous.org/">Old HTML Web Interface</a></li> 
                    <li class="last"><a href="http://github.com/Alfanous-team/alfanous" target="_blank">@Github</a></li>
                    <li><a href="http://sourceforge.net/projects/alfanous/" target="_blank">@Sourceforge</a></li> 
                    <li><a href="http://wwW.launchpad.net/alfanous/" target="_blank">@Launchpad</a></li>

=======
    				<li><a href="https://github.com/Alfanous-team/alfanous/blob/master/README.rst" target="_blank">About</a></li> 
                    <li><a href="http://sourceforge.net/projects/alfanous/files/" target="_blank">Downloads</a></li> 
                    <li><a href="http://m.alfanous.org/">Mobile Web Interface</a></li>
                    <li><a href="http://old.alfanous.org/">Old HTML Web Interface</a></li> 
                    <li><a href="http://github.com/Alfanous-team/alfanous" target="_blank">@Github</a></li> 
                    <li><a href="http://sourceforge.net/projects/alfanous/" target="_blank">@Sourceforge</a></li>
                    <li class="last"><a href="http://wwW.launchpad.net/alfanous/" target="_blank">@Launchpad</a></li>
>>>>>>> 5b56730e
                </ul> 
            </div> 
            <div class="column"> 
                <h1>Community</h1> 
                <ul> 
<<<<<<< HEAD
                    <li><a href="http://groups.google.com/group/alfanous/" title="Mailinglist" target="_blank">Mailinglist</a></li> 
                    <li><a href="https://github.com/Alfanous-team/alfanous/issues/new" title="Report a bug" target="_blank">+ Report an issue</a></li>
=======
                    <li><a href="http://feedback.alfanous.org/" title="Feedback" target="_blank">Feedback</a></li> 
                    <li><a href="http://groups.google.com/group/alfanous/" title="Mailinglist" target="_blank">Mailinglist</a></li> 
                    <li><a href="https://github.com/Alfanous-team/alfanous/issues/new" title="Report an issue" target="_blank">+ Report an issue</a></li>
>>>>>>> 5b56730e
                    <li><a href="https://github.com/Alfanous-team/alfanous/issues" title="Issues" target="_blank">Issues</a></li>
                    <li><a href="https://www.facebook.com/alfanous" title="Facebook" target="_blank">@Facebook</a></li> 
                    <li><a href="https://plus.google.com/111305625425237630318" target="_blank">@Google Plus</a></li> 
                    <li class="last"><a href="https://twitter.com/alfanous" target="_blank">@Twitter</a></li> 
                </ul> 
            </div>
	<!-- Assem -->
	<div class="awa-box" >
		
			<img src='images/awa2-128.png' class='banner' alt='Best technicality award' title='Award of the best-technicality  website in AlgeriaWebAwards2012'/>
		
	</div>
	<!-- -->
            <div class="column last"> 
                <p>
                	<a href="http://www.gnu.org/licenses/agpl.html" target="_blank"><img src="images/agplv3-88x31.png" alt="AGPL Lisence" title="AGPL Lisence"></a>
                	<a href="http://www.python.org/" target="_blank"><img src="images/python-logo-inkscape.png" alt="Python Powered" title="Python Powered"></a>
                	<a href="http://www.json.org/" target="_blank"><img src="images/json_logo.png" alt="Provide JSON" title="Provide JSON"></a>
                	<a href="http://jquery.com/" target="_blank"><img src="images/jquery_logos.png" alt="jQuery Logo" title="jQuery"></a>
                	<!-- <a href="http://jqueryui.com/" target="_blank"><img src="images/jquery_logos_ui.png" alt="jQuery UI Logo" title="jQuery UI"></a> -->
                	<a href="http://www.w3.org/html/logo/" target="_blank"><img src="images/html5-32x32.png" alt="Html5 Logo" title="HTML5"></a>
                	<!-- <a href="https://www.djangoproject.com/" target="_blank"><img src="images/Django_logo.png" alt="Django Logo" title="Django"></a> -->
                </p>
                <p class="right">Alfanous is a Quranic search engine offers simple and advanced search services in the whole information that Holy Qur’an contains. it is based on the modern approach of information retrieval to get a good-stability and a high-speed search. We want implement some additional features like Highlight, Suggestions, Scoring …etc.</p>
            </div> 
        </div>
    </div>
    <div id="footer-small-wrapper">
        <div id="footer-small">
            <p class="left">copyright © <a href="https://github.com/Alfanous-team/alfanous/blob/master/AUTHORS.rst">Alfanous Team</a> 2009 - 2011 | released under <a href="http://www.gnu.org/licenses/agpl.html">AGPL</a> license</p>
<<<<<<< HEAD
            <p class="right">powered by <a href="https://github.com/Alfanous-team/alfanous/blob/master/src/alfanous-cgi/README.rst">Alfanous JOS2</a>, <a onclick="addto_searchbar();return false;" href="#">Add to Search Bar</a></p>
=======
            <p class="right">powered by <a href="http://wiki.alfanous.org/doku.php?id=json_web_service">Alfanous JSON</a>, <a onclick="addto_searchbar();return false;" href="#">Add to Search Bar</a></p>
>>>>>>> 5b56730e
        </div>
    </div>
</footer>



</body>
</html><|MERGE_RESOLUTION|>--- conflicted
+++ resolved
@@ -569,22 +569,16 @@
 		<td colspan="4" style="background:url(images/main_table_06.png) no-repeat;width:395px;height:21px;"> </td></tr>
 </table>
 
-<<<<<<< HEAD
 <div class="donate-box" > 
 	<a class="donate_button" target='_blank' href=''>Donate</a><br/>
 </div>
 
-=======
->>>>>>> 5b56730e
 <div class="feedback-box" > 
 	<a class="feedback_button" target='_blank' href='http://feedback.alfanous.org/'>Feedback</a><br/>
 </div>
 
-<<<<<<< HEAD
-
-
-=======
->>>>>>> 5b56730e
+
+
 <div class="follow-box" > 
 	<a class="twitter_share" target='_blank' rel='nofollow' href='http://twitter.com/home?status=http://www.alfanous.org%20الفانوس%20|%20محرك%20بحث%20قرآني%20متقدم'><img src='images/twitter.png' class='bo' alt='twitter' title='تويتر'/></a><br/>
 	<a class="facebook_share" target='_blank' rel='nofollow' href='http://www.facebook.com/share.php?u=http://www.alfanous.org%26t=الفانوس%20|%20محرك%20بحث%20قرآني%20متقدم'><img class='bo' alt='Facebook' title='فيس بوك' src='images/facebook.png' /></a><br/>
@@ -647,11 +641,9 @@
 <div id="down_btn"><a  class='xbutton gray' >تحميل</a></div>
 <div id="help_btn"><a class='xbutton gray' >مساعدة</a></div>
 <br /><br />
-<br /><br />
+<!--  <br /><br />
 <div id="vote_btn"><a class='xbutton gray' href="https://docs.google.com/spreadsheet/viewform?formkey=dEZZaE5fQ0NwQXljU2ZyUmpfLW15SVE6MA#gid=0" target="_blank"><i>ملاحظة 09-11-2012:</i> الرجاء المساهمة معنا في الرقي بمشروع  <b>الفانوس</b>, بإكمال هذا الاستبيان حول مزايا البحث في القرآن الكريم</a></div>
-<br /><br /> 
-<!--  <div id="vote_btn"><a class='xbutton gray' href="https://www.surveymonkey.com/s/P3LGJ8K" target="_blank"><i>News 22-04-2012:</i> Please help us to make <b>Alfanous</b> better, by taking this survey!</a></div>
-<br /><br /> -->
+<br /><br />  -->
 
 <!--abdellah-->
 <div id="search_result" style="direction:rtl; width:800px"></div>
@@ -722,37 +714,23 @@
             <div class="column"> 
                 <h1>Quick links</h1> 
                 <ul> 
-<<<<<<< HEAD
-    	            <li><a href="http://cms.alfanous.org/" target="_blank">About</a></li> 
+
+    				<li><a href="https://github.com/Alfanous-team/alfanous/blob/master/README.rst" target="_blank">About</a></li> 
                     <li><a href="http://sourceforge.net/projects/alfanous/files/" target="_blank">Downloads</a></li> 
                     <li><a href="http://m.alfanous.org/">Mobile Web Interface</a></li>
                     <li><a href="http://old.alfanous.org/">Old HTML Web Interface</a></li> 
                     <li class="last"><a href="http://github.com/Alfanous-team/alfanous" target="_blank">@Github</a></li>
                     <li><a href="http://sourceforge.net/projects/alfanous/" target="_blank">@Sourceforge</a></li> 
                     <li><a href="http://wwW.launchpad.net/alfanous/" target="_blank">@Launchpad</a></li>
-
-=======
-    				<li><a href="https://github.com/Alfanous-team/alfanous/blob/master/README.rst" target="_blank">About</a></li> 
-                    <li><a href="http://sourceforge.net/projects/alfanous/files/" target="_blank">Downloads</a></li> 
-                    <li><a href="http://m.alfanous.org/">Mobile Web Interface</a></li>
-                    <li><a href="http://old.alfanous.org/">Old HTML Web Interface</a></li> 
-                    <li><a href="http://github.com/Alfanous-team/alfanous" target="_blank">@Github</a></li> 
-                    <li><a href="http://sourceforge.net/projects/alfanous/" target="_blank">@Sourceforge</a></li>
-                    <li class="last"><a href="http://wwW.launchpad.net/alfanous/" target="_blank">@Launchpad</a></li>
->>>>>>> 5b56730e
                 </ul> 
             </div> 
             <div class="column"> 
                 <h1>Community</h1> 
                 <ul> 
-<<<<<<< HEAD
-                    <li><a href="http://groups.google.com/group/alfanous/" title="Mailinglist" target="_blank">Mailinglist</a></li> 
-                    <li><a href="https://github.com/Alfanous-team/alfanous/issues/new" title="Report a bug" target="_blank">+ Report an issue</a></li>
-=======
+
                     <li><a href="http://feedback.alfanous.org/" title="Feedback" target="_blank">Feedback</a></li> 
                     <li><a href="http://groups.google.com/group/alfanous/" title="Mailinglist" target="_blank">Mailinglist</a></li> 
                     <li><a href="https://github.com/Alfanous-team/alfanous/issues/new" title="Report an issue" target="_blank">+ Report an issue</a></li>
->>>>>>> 5b56730e
                     <li><a href="https://github.com/Alfanous-team/alfanous/issues" title="Issues" target="_blank">Issues</a></li>
                     <li><a href="https://www.facebook.com/alfanous" title="Facebook" target="_blank">@Facebook</a></li> 
                     <li><a href="https://plus.google.com/111305625425237630318" target="_blank">@Google Plus</a></li> 
@@ -783,11 +761,7 @@
     <div id="footer-small-wrapper">
         <div id="footer-small">
             <p class="left">copyright © <a href="https://github.com/Alfanous-team/alfanous/blob/master/AUTHORS.rst">Alfanous Team</a> 2009 - 2011 | released under <a href="http://www.gnu.org/licenses/agpl.html">AGPL</a> license</p>
-<<<<<<< HEAD
             <p class="right">powered by <a href="https://github.com/Alfanous-team/alfanous/blob/master/src/alfanous-cgi/README.rst">Alfanous JOS2</a>, <a onclick="addto_searchbar();return false;" href="#">Add to Search Bar</a></p>
-=======
-            <p class="right">powered by <a href="http://wiki.alfanous.org/doku.php?id=json_web_service">Alfanous JSON</a>, <a onclick="addto_searchbar();return false;" href="#">Add to Search Bar</a></p>
->>>>>>> 5b56730e
         </div>
     </div>
 </footer>

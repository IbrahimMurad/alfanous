--- conflicted
+++ resolved
@@ -304,21 +304,13 @@
 						results += "</span></p>";						
 								
 						results += "<div class='aya_details'>";
-<<<<<<< HEAD
 						results += build_search_link(param,"ك_آ:" + json.search.ayas[i].stat.words, false) + "<div class='details_label aya_stat0 clickable'> words | "+ json.search.ayas[i].stat.words+ "</div></a>";
 						results += build_search_link(param,"ح_آ:" + json.search.ayas[i].stat.letters, false) + "<div class='details_label aya_stat1 clickable'> letters | "+ json.search.ayas[i].stat.letters+ "</div></a>";
 						results += build_search_link(param,"ج_آ:" + json.search.ayas[i].stat.godnames, false) + "<div class='details_label aya_stat2 clickable'> divine names | "+ json.search.ayas[i].stat.godnames+ "</div></a> ";
 						// results += build_search_link(param, "منزل:" + json.search.ayas[i].position.manzil, true) + "<div class='details_label aya_pos0 clickable filter'> manzil | "+ json.search.ayas[i].position.manzil+ "</div></a>";
 						results += build_search_link(param, "حزب:" + json.search.ayas[i].position.hizb, true) +"<div class='details_label aya_pos1 clickable filter'> hizb | "+ json.search.ayas[i].position.hizb+ "</div></a>";
-						results += "<div class='details_label aya_pos2'>quart | "+ (json.search.ayas[i].position.rubu + 1 )+ "</div>";		
-=======
-						results += build_search_link(param,"ك_آ:" + json.search.ayas[i].stat.words, false) + "<div class='details_label aya_stat0 clickable'> الكلمات | "+ json.search.ayas[i].stat.words+ "</div></a>";
-						results += build_search_link(param,"ح_آ:" + json.search.ayas[i].stat.letters, false) + "<div class='details_label aya_stat1 clickable'> الأحرف | "+ json.search.ayas[i].stat.letters+ "</div></a>";
-						results += build_search_link(param,"ج_آ:" + json.search.ayas[i].stat.godnames, false) + "<div class='details_label aya_stat2 clickable'> ألفاظ الجلالة | "+ json.search.ayas[i].stat.godnames+ "</div></a> ";
-						// results += build_search_link(param, "منزل:" + json.search.ayas[i].position.manzil, true) + "<div class='details_label aya_pos0 clickable filter'> المنزل | "+ json.search.ayas[i].position.manzil+ "</div></a>";
-						results += build_search_link(param, "حزب:" + json.search.ayas[i].position.hizb, true) +"<div class='details_label aya_pos1 clickable filter'> الحزب | "+ json.search.ayas[i].position.hizb+ "</div></a>";
-						results += "<div class='details_label aya_pos2'> الربع | "+ (json.search.ayas[i].position.rub + 1 )+ "</div>";		
->>>>>>> 7eb44be1
+						results += "<div class='details_label aya_pos2'>quart | "+ (json.search.ayas[i].position.rub + 1 )+ "</div>";		
+
 						
 						results += build_search_link(param, "صفحة:" + json.search.ayas[i].position.page, true) + "<div class='details_label aya_pos3 clickable filter'> page | "+ json.search.ayas[i].position.page+ "</div></a>";
 					results += "</div><br />";

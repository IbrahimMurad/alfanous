<!DOCTYPE html>

<html>
<head>
	<meta http-equiv="Content-Type" content="text/html; charset=utf-8"/>

	<title>الفانوس | محرك بحث قرآني متقدم</title>
	<meta name="description" content="الفانوس - محرك بحث متقدم في القرآن الكريم "/>
	<meta name="keywords" content="quran, search, ayates, surates, متقدم, advanced, الفانوس ,القرآن ,فانوس ,قرآني ,احصاءات ,ألفاظ, fanous, alfanous, alfanoos, fanoos, elfanous, elfanoos, alfanouce, alfanooce, fanooce , engine, محرك ,بحث ,قرآن"/>
	<!-- meta name="copyright" content="&copy; Alfanous Team, AGPL" -->
	<meta name="author" content="Assem Chelli, Ahmed Ramadan, Abdellah Chelli, Mouad Debbar" />
	<meta name="robots" content="index,follow"/>

	<link rel="icon" href="images/icon_32.png" sizes="32x32"> 
	<link rel="shortcut icon" href="images/favicon.ico" type="image/x-icon">

	<link rel="search" type="application/opensearchdescription+xml" title="Alfanous" href="http://wui.alfanous.org/alfanous-opensearch.xml"/>
	<link rel="search" type="application/opensearchdescription+xml" title="Alfanous Mobile" href="http://wui.alfanous.org/alfanous-mobile-opensearch.xml"/>

	<!--fb-->
	<meta property="og:image" content="http://wui.alfanous.org/images/logo_fb.png" />

	<link href="https://fonts.googleapis.com/css?family=Droid+Sans:regular,bold&amp;subset=latin" rel="stylesheet" type="text/css">
	<link rel="stylesheet" href="css/screen.css" type="text/css"/>
	
	<!--abdellah-->
	<script type="text/javascript" src="js/audio-player.js"></script>
	<!--jquery tools (for overlay) + jquery 1.7.2 included-->
	<script type="text/javascript" src="js/jquery.tools.min.js"></script>

	
	<script type="text/javascript" src="http://s7.addthis.com/js/250/addthis_widget.js#username=ahmadramadan"></script>
	<script type="text/javascript" src="js/drops.js"></script>
	
	<!-- Mouad -->
	<script type="text/javascript" src="js/jquery.sprintf.js"></script>
	<script type="text/javascript" src="js/hash.js"></script>
	
	<!--abdellah-->
	<script type="text/javascript" src="js/jquery.corner.js"></script>
	
	<script type="text/javascript">
	// <![CDATA[
		AudioPlayer.setup("swf/player.swf", {
			width: 350,
			rtl: "no"
			});
	// ]]>
	</script>

	<script type="text/javascript">
	// <![CDATA[
		$(document).ready(function(){
		
			$("#help_btn").click(function() {
				$("#help").overlay().load();
			});
			
			$("#down_btn").click(function() {
				$("#down").overlay().load();
			});
			

			// help links
			$("#help table a").bind('click', function(event) {
				var param = {search: $(this).attr("href"), recitation: $("#recitation").val(), translation: $("#translation").val(), sortedby: $("#sortedby").val(), page: 1, highlight: "css" }; //,fuzzy:"ok"
				
				// Mouad
				redirect_to_params ( param );
				// search_for ( param );
				// $( "#help" ).hide ();
				// $('#search_box').val(param.search);
				// get_results(param);
				
				event.preventDefault();
			});
			
			$('#form').submit(function(){
				var param = {search: $("#search_box").val(), recitation: $("#recitation").val(), translation: $("#translation").val(), sortedby: $("#sortedby").val(), page: 1, highlight: "css"}; //,fuzzy:"ok"
				
				// Mouad
				redirect_to_params ( param );
				// search_for ( param );
				// get_results(param);
				
				return false;
			});
			
			// Mouad
			// if ( ! read_hash () ) {
				read_params();
			// }
		});

		function build_search_link(param,query,filter)
				{
					var new_param = param; 
					new_param.page = 1;
					new_param.sorted_by = "mushaf";
					if (filter) new_param.search = "(" + $("#search_box").val() + ") + " + query;
					else new_param.search = query;
					return "<a class='no_decoration' href='"+ get_url_without_params()+ "?"+ build_params( new_param )+ "'>" 
				}
		
		function get_results (param) {
			if ($.trim(param.search) != "") {
				$.ajax({
					url: "http://www.alfanous.org/json",
					async: false,
					type: "GET",
					dataType: "json",
					timeout: 10000,
					crossDomain: true,
					data: param,
					success: function(json){
						show_results (json, param);
					},
					error: function(jq_xhr, text_status, error_thrown){
						$("#search_result").html("<div id='error'><p>"+ error_thrown+"</p></div>");
						return false;
					}
					});
				};
		};


		function show_results (json, param) {
			var color_list = ["#181", "#118", "#811", "#807", "#F50", "#f00", "#f39", "#f43", "#660", "#444"];
			var results = "";
			var results_pages = "";

			var nb_pages = Math.floor((json.interval.total- 1) / 10)+ 1;
			var page = Math.floor((json.interval.start- 1) / 10)+ 1;

			$("#search_result").html("");

			// Note
			results += "<br /><br /><span class='xbre'>نتيجة البحث</span><br /><br />";
			results += "<center><b>الزمن المستغرق</b> : "+ json.runtime+ " ثانية</center>";

			// Suggestions
			if (json.suggestions.length) {
				results += "<div id='suggestions' align='right'>";
				results += "<h2 style='font-size:16pt; font-weight:600; color:#ff0000;'>المقترحات :";
				$.each(json.suggestions, function(key, item) {
					results += "<p dir='rtl' style=' margin-top:0px; margin-bottom:0px; margin-left:0px; margin-right:0px; -qt-block-indent:0; text-indent:0px;'>";
						results += "<div class='word_details'>";
							results += "<span style=' font-size:14pt; color:#00aa00;'>"+ (key+ 1)+ ". </span>";
							results += "<div class='details_label word_info0'> كلمة | "+ item[0]+ "</div>";
							if (item[1].length) {
								$.each(item[1], function(sub_key, sub_item) {
									results += build_search_link(param,sub_item,false) + "<div class='details_label word_stat1 clickable'>"+ sub_item+ "</div></a>";
								});
							} else {
								results += "<div class='details_label word_stat0'> لا مقترحات</div>";
							}
							results += "</div></p>";
				});
				results += "</div>";
			}

			if (json.interval.total) {

				// Pages control
				results_pages += "<br />";
				results_pages += "<div class='pages'>\n<img src='images/prev.gif' alt='الصفحة السابقة' title = 'الصفحة السابقة' /><div style=' display:inline-block; position:relative; top:-8px;'>\n";
				for( i = 1; i <= nb_pages; i++) {
					if (i == page)
					{
						results_pages += " "+ i;
					}
					else
					{
						results_pages += " <a href=''>"+ i+ "</a>";
					}
				}
				results_pages += "</div><img src='images/next.gif' alt='الصفحة التالية' title = 'الصفحة التالية' />\n</div>\n";
<<<<<<< HEAD
			

				
				if (json.words["global"].nb_words > 0)
					{
					// Words list
					results += "<div id='search_words' align='right'>";
					
					results += "<h2 style='font-size:16pt; font-weight:600; color:#ff0000;'>الكلمات :";
=======
				results_pages += "<br />";
	
				// Words list
				results += " <div id='search_words' align='right'>";
				results += "<h2 style='font-size:16pt; font-weight:600; color:#ff0000;'>الكلمات :";
>>>>>>> 1a691f28
					results += "<div class='details_label word_count'> الكلمات | "+ json.words["global"].nb_words+ "</div>";
					results += "<div class='details_label word_stat0'> مجموع المرات | "+ json.words["global"].nb_matches+ "</div>"; 
					results += "<div class='details_label word_vocalization_nb'> مجموع التشكيلات | "+ json.words["global"].nb_vocalizations+ "</div>"; 
					results += "</h2><br />";
					
					
					for( i = 1; i <= json.words.global.nb_words; i++) {
						results += "<p dir='rtl' style=' margin-top:0px; margin-bottom:0px; margin-left:0px; margin-right:0px; -qt-block-indent:0; text-indent:0px;'>";
							results += "<div class='word_details'>";
								results += "<span style=' font-size:14pt; color:#00aa00;'>"+ i+ ". </span>";
								results += build_search_link(param, json.words[i].word, false) +  "<div class='details_label word_info0 clickable'> كلمة | "+ json.words[i].word+ "</div></a>";
								results += "<div class='details_label word_stat0'> المرات | "+ json.words[i].nb_matches+ "</div>";
								results += "<div class='details_label word_stat1'> الآيات | "+ json.words[i].nb_ayas+ "</div>";
								results += "<div class='details_label word_vocalization_nb'> التشكيلات | "+ json.words[i].nb_vocalizations+ "</div>";
								for( j = 0; j < json.words[i].nb_vocalizations; j++) 
									{
									results += build_search_link(param, "آية_:"+ json.words[i].vocalizations[j] + "", false ) + "<div class='details_label word_vocalization clickable'>"+ json.words[i].vocalizations[j]+ "</div></a>";
									}
								results += "</div></p>";
							}	
					results += "</div> ";
					}
				

				// Pages list
				results += results_pages;

				// Ayas list
				results += "<br /><h2 style=' font-size:15pt; font-weight:600; color:#ff0000;'>النتائج (";
					results += json.interval.start+ " إلى "+ json.interval.end+ " من أصل "+ json.interval.total+ " )</h2> <br /> ";
				
				for( i = json.interval.start; i <= json.interval.end; i++) {
				results += "<fieldset class='main_re_item'>";
					results += "<legend class='main_re_item_title' style='font-size:14pt;-qt-block-indent:0; text-indent:0px;' dir='rtl'>";
						results += "<span style=' font-family:\"arial ,sans serif\"; color:#0000ff; '> النتيجة رقم <span style=' font-family:\"arial ,sans serif\"; font-weight:600; color:#0000ff;'> <b>"+ i+ "</b> </span>";
						// results += "<span align='left'><object width='350' height='24' id='audioplayer1' data='swf/player.swf' type='application/x-shockwave-flash'>";
							// results += "<param value='swf/player.swf' name='movie'>";
							// results += "<param value='playerID=audioplayer1&amp;soundFile="+ json.ayas[i].aya.recitation+ "' name='FlashVars'>";
							// results += "<param value='high' name='quality'>";
							// results += "<param value='false' name='menu'>";
							// results += "<param value='transparent' name='wmode'></object></span><br />";
						results += "<span id='audioplayer_"+ i+ "'>(<a href='"+ json.ayas[i].aya.recitation+ "' target='_blank'>تلاوة</a>)</span>";  
						results += "<div class='sura_details'>";

							results += build_search_link(param, "سورة:\"" + json.ayas[i].sura.name +"\"", true) + "<div class='details_label sura_info0 clickable filter'> سورة | "+ json.ayas[i].sura.name+ "</div></a> ";
							results += "<div class='details_label sura_ord0'> رقم | "+ json.ayas[i].sura.id+ "</div>";
							results += build_search_link(param, "نوع_السورة:" +  json.ayas[i].sura.type , true) + "<div class='details_label sura_info1 clickable filter'> النوع | "+ json.ayas[i].sura.type+ "</div></a>";
							results += "<div class='details_label sura_ord1'> ترتيب النزول | "+ json.ayas[i].sura.order+ "</div></a>";
							results += "<div class='details_label sura_stat0'> الآيات | "+ json.ayas[i].sura.stat.ayas+ "</div> ";
							results += "<div class='details_label sura_stat1'> الكلمات | "+ json.ayas[i].sura.stat.words+ " </div>";
							results += "<div class='details_label sura_stat2'> الأحرف | "+ json.ayas[i].sura.stat.letters+ "</div>";
							results += "<div class='details_label sura_stat3'> ألفاظ الجلالة | "+ json.ayas[i].sura.stat.godnames+ "</div>";
							results += "</div>";
						results += "</span></legend>";
					results += "<br><p align='center' style=' margin-top:0px; margin-bottom:0px; margin-left:0px; margin-right:0px; -qt-block-indent:0; text-indent:0px;'>";
						results += "<span style='font-family:\"ArabeyesQr\", Scheherazade; line-height: 180%; font-size:22px; color:#7b563a;'><br>[ ";
						results += "<span style='font-family:\"me_quran\", Scheherazade; font-size:22px;'>"+ json.ayas[i].aya.text+ "</span> ";
						results += " <span>("+ json.ayas[i].aya.id+ ")</span> ";
						results += "] <br></span></p><br />";
					results += "<p dir='ltr' align='center' style=' margin-top:0px; margin-bottom:0px; margin-left:0px; margin-right:0px; -qt-block-indent:0; text-indent:0px;'>";
						results += "<span style='font-family: \"Droid Sans\", Tahoma, \"Bitstream Vera Sans\", \"DejaVu Sans\", Verdana, Geneva, Arial, Sans-serif; line-height: 150%;'>"+ json.ayas[i].aya.traduction+ "</span></p>";
					results += "<br><p align='center' style=' margin-top:0px; margin-bottom:0px; margin-left:0px; margin-right:0px; -qt-block-indent:0; text-indent:0px;'>";
						
						results += "<span style=' color:#808080;'>"
						if (json.ayas[i].theme.chapter)	results += "الفصل : "+ build_search_link(param,"فصل:\"" +  json.ayas[i].theme.chapter + "\"",false )+ "<b>"+ json.ayas[i].theme.chapter+ "</b></a> ";
						if (json.ayas[i].theme.topic) results += "الفرع : " + build_search_link(param, "فرع:\"" + json.ayas[i].theme.topic +"\"",false) +"<b>"+ json.ayas[i].theme.topic+ "</b></a> ";
						if (json.ayas[i].theme.subtopic) results += "الباب : " + build_search_link(param, "باب:\"" + json.ayas[i].theme.subtopic +"\"", false) +"<b>"+ json.ayas[i].theme.subtopic+ "</b></a>"; 
						results += "</span></p>";						
									
						results += "<div class='aya_details'>";
						results += build_search_link(param,"ك_آ:" + json.ayas[i].stat.words, false) + "<div class='details_label aya_stat0 clickable'> الكلمات | "+ json.ayas[i].stat.words+ "</div></a>";
						results += build_search_link(param,"ح_آ:" + json.ayas[i].stat.letters, false) + "<div class='details_label aya_stat1 clickable'> الأحرف | "+ json.ayas[i].stat.letters+ "</div></a>";
						results += build_search_link(param,"ج_آ:" + json.ayas[i].stat.godnames, false) + "<div class='details_label aya_stat2 clickable'> ألفاظ الجلالة | "+ json.ayas[i].stat.godnames+ "</div></a> ";
						results += build_search_link(param, "منزل:" + json.ayas[i].position.manzil, true) + "<div class='details_label aya_pos0 clickable filter'> المنزل | "+ json.ayas[i].position.manzil+ "</div></a>";
						results += build_search_link(param, "حزب:" + json.ayas[i].position.hizb, true) +"<div class='details_label aya_pos1 clickable filter'> الحزب | "+ json.ayas[i].position.hizb+ "</div></a>";
						results += "<div class='details_label aya_pos2'> الربع | "+ (json.ayas[i].position.rubu + 1 )+ "</div>";
						results += build_search_link(param, "صفحة:" + json.ayas[i].position.page, true) + "<div class='details_label aya_pos3 clickable filter'> الصفحة | "+ json.ayas[i].position.page+ "</div></a>";

						
						
					
					results += "</div><br />";
					if (  json.ayas[i].sajda.exist == true)
					{
						results += "<div>";
						results += build_search_link(param,"سجدة:نعم",false) + "<div class='details_label aya_sajda_exist clickable'> سجدة  " + "</div></a>";
						results += "<div class='details_label aya_sajda_id'> رقم | "+ json.ayas[i].sajda.id + "</div>";
						results += "<div class='details_label aya_sajda_type'> نوع | "+ json.ayas[i].sajda.type + "</div>";
						results += "</div>"
					};
					
					results += "<br /></p></fieldset><br /><br />";
				}
			

				// Pages list
				results += results_pages+ "<br />";

			}

			// show result
			$("#search_result").append(results);


			// Suggestions links
			$("#suggestions a").one('click', function(event) {
				var param2 = param;
				param2.page = 1;
				param2.search = $(this).find("div").text();
				
				// Mouad
				redirect_to_params ( param2 );
				// search_for ( param2 );
				// $('#search_box').val(param2.search);
				// get_results(param2);
			
				event.preventDefault();
			}).mouseover(function() {
				window.status = $(this).find("div").text();
			});

			if (json.interval.total) {
			
				for( i = json.interval.start; i <= json.interval.end; i++) {
					AudioPlayer.embed("audioplayer_"+ i, {soundFile: json.ayas[i].aya.recitation, titles: json.ayas[i].sura.name+"-"+json.ayas[i].aya.id});
				}


				// Pages control
				$(".pages a").one('click', function(event) {
					var param2 = param;
					param2.page = $(this).text();
					param2.search = $("#search_box").val();
					
					// Mouad
					redirect_to_params ( param2 );
					// search_for ( param2 );
					// $('#search_box').val(param2.search);
					// get_results(param2);
				
					event.preventDefault();
				});
				$(".pages img:first-child").one('click', function(event) {
					var param2 = param;
					if (param2.page > 1) {
						param2.page = parseInt ( param2.page ) - 1;
						param2.search = $("#search_box").val();
						// Mouad
						redirect_to_params ( param2 );
						// search_for ( param2 );
						// $('#search_box').val(param2.search);
						// get_results(param2);
					}
					event.preventDefault();
				});
				$(".pages img:last-child").one('click', function(event) {
					var param2 = param;
					if  (param2.page < nb_pages) {
						param2.page = parseInt ( param2.page ) + 1;
						param2.search = $("#search_box").val();
											
						// Mouad
						redirect_to_params ( param2 );
						// search_for ( param2 );
						// $('#search_box').val(param2.search);
						// get_results(param2);
					}
					event.preventDefault();
				});

				// dynamic css
				//$(".match").css("color", "#181");
				for (i=0; i<10; i++) {
					selector = ".term"+i;
					for (j=1; j<10; j++) {
						selector += ", .term"+(i+10*j);
					};
					$(selector).css("color", color_list[i]);
				}
			}

			// Corners
			$(".details_label").corner("3px");
			$("#search_words").corner("30px");
			$("#suggestions").corner("30px");
			
			$(document).scrollTop($("#search_result").position().top);

		}

		function addto_searchbar(){
			window.external.AddSearchProvider("http://wui.alfanous.org/alfanous-opensearch.xml");
			window.external.AddSearchProvider("http://wui.alfanous.org/alfanous-mobile-opensearch.xml");
		}

	// ]]>
	</script>

	<!--[if lte IE 8]>
	<style type="text/css">

	a.button {
		padding:0 12px;
		cursor: pointer;
		font-family: tahoma;
		font-size: 10pt;
		font-weight: bold;
		color: black;
		min-width: 30px;
		margin: 0 5px 0 0;
		/* Css3 Effects */
		border-radius:4px ;
		-moz-border-radius:4px ;
		-webkit-border-radius:4px ;
		opacity:0.8;
		filter: alpha(opacity=80); 
		background: #ffffff; /* old browsers */
		background: -moz-linear-gradient(top, #ffffff 0%, #e5e5e5 100%); /* firefox */
		background: -webkit-gradient(linear, left top, left bottom, color-stop(0%,#ffffff), color-stop(100%,#e5e5e5)); /* webkit */
		filter: progid:DXImageTransform.Microsoft.gradient( startColorstr='#ffffff', endColorstr='#e5e5e5',GradientType=0 ); /* ie */
		text-shadow:0 1px 1px #eeeeee;
		-moz-text-shadow:0 1px 1px #eeeeee;
		-webkit-text-shadow:0 1px 1px #eeeeee;
		border: 1px solid silver;
	}

	a.button:hover, .button:focus {
		outline: 0;
		-webkit-box-shadow:0 0 4px silver;
		-moz-box-shadow:0 0 4px silver;
		opacity:1;
		filter: alpha(opacity=100);
	}

	a.button:active {
		color: #000;
		border-color: #444;
	}
	.styled{}
	.select{}

	</style>
	<![endif]-->

	<script type="text/javascript">
	// <![CDATA[
	if (navigator.userAgent.toLowerCase().match('chrome')){
		document.write('<style type="text/css">.xdrops_continer{direction:ltr;padding-left:160px;}a.button {margin-top:2px;}</style>');
	}
	// ]]>
	</script>


<!-- Google analytics #Assem -->
<script type="text/javascript">

  var _gaq = _gaq || [];
  _gaq.push(['_setAccount', 'UA-9859501-4']);
  _gaq.push(['_trackPageview']);

  (function() {
    var ga = document.createElement('script'); ga.type = 'text/javascript'; ga.async = true;
    ga.src = ('https:' == document.location.protocol ? 'https://ssl' : 'http://www') + '.google-analytics.com/ga.js';
    var s = document.getElementsByTagName('script')[0]; s.parentNode.insertBefore(ga, s);
  })();

</script>
<!-- end -->


<!-- all css to be collocted, this just for fast fixes -->
<style type="text/css">
	body {
		background: #fff;
		text-align: center;
	}				
	
	table {
		width: 395px;
		height: 256px;		
	}
	
	#footer-big-wrapper {
		text-align: left;
	}
	
	body form div div table {
		display: inline-block;
	}
	
	body form div div div.xdrops_continer {
		display: inline-block;
	}

	body form div div {
		display: inline-block;
	}
	
</style>



</head>
<body>

<form id="form" name="form" method="post" action=".">
<div>
<div>
<table>
	<tr>
		<td colspan="4" style="background:url(images/logo.png); width:395px; height:209px;"> </td>
		</tr>
	<tr>
		<td style="background:url(images/main_table_02.png) no-repeat;width:50px;height:26px"> </td>
		<td style="background:url(images/main_table_03.png) no-repeat;width:259px;height:26px">
			<input id="search_box" name="search" class="enter" type="text" value="" />
			</td>
		<td style="background:url(images/main_table_04.png) repeat scroll 0 0 transparent;width:62;height:26;text-align:right;">
			<a class="button" href="" onclick="$('#form').submit(); return false;">بحث</a>
			</td>
		<td style="background:url(images/main_table_05.png) no-repeat;width:24px;height:26px"> </td>
		</tr>
	<tr style=" vertical-align: top;">
		<td colspan="4" style="background:url(images/main_table_06.png) no-repeat;width:395px;height:21px;"> </td></tr>
</table>

<div class="follow-box" > 
	<a class="twitter_share" target='_blank' rel='nofollow' href='http://twitter.com/home?status=http://www.alfanous.org%20الفانوس%20|%20محرك%20بحث%20قرآني%20متقدم'><img src='images/twitter.png' class='bo' alt='twitter' title='تويتر'/></a><br/>
	<a class="facebook_share" target='_blank' rel='nofollow' href='http://www.facebook.com/share.php?u=http://www.alfanous.org%26t=الفانوس%20|%20محرك%20بحث%20قرآني%20متقدم'><img class='bo' alt='Facebook' title='فيس بوك' src='images/facebook.png' /></a><br/>
	<a title='إرسال إلى نبضات جوجل' class='external2 buzz_share' rel='nofollow' href='http://www.google.com/buzz/post?url=http://www.alfanous.org' target='_blank'><img src='images/google.png' class='bo' alt='Google Buzz'/></a><br/>
	<a title='إرسال إلى MySpace' class='external2 myspace_share' rel='nofollow' href='http://www.myspace.com/Modules/PostTo/Pages/?u=http://www.alfanous.org' target='_blank'><img src='images/myspace.png' class='bo' alt='myspace'/></a><br/>
	<script type="text/javascript">
	// <![CDATA[
	    var addthis_pub = "kaan";
	// ]]>
    </script>
    <a class="other_share" rel='nofollow' href="http://www.addthis.com/bookmark.php?v=250&amp;username=ahmadramadan" onmouseover="return addthis_open(this, '', document.URL, document.title );" onmouseout="addthis_close()" onclick="return addthis_sendto()"><img class='bo' src="images/share.png" alt="شارك أصدقاءك هذا الموقع"/></a>
</div>
<br />
<div class="xdrops_continer" style="direction:rtl; text-align:left; width: 342px;">
	<span class="xtitle">ترتيب حسب :</span>
	<select id="sortedby" class="styled" name="sortedby">
		<option value="score">افتراضي</option>
		<option value="score">التقييم</option>
		<option value="mushaf">المصحف</option>
		<option value="tanzil">التنزيل</option>
		<option value="subject">المواضيع</option>
	</select><br /><!--[if lte IE 8]><![endif]-->

	<span class="xtitle">&nbsp;&nbsp;&nbsp; الترجمات :</span>
	<select id="translation" class="styled" name="translation">
					<option value="shakir">افتراضي</option>
					<option value="None">بلا ترجمة</option>
					<option value="shakir">انجليزية - محمد حبيب شاكر</option>
					<option value="transliteration-en">تهجية انجليزية</option>
	</select><br /><!--[if lte IE 8]><![endif]-->

	<span class="xtitle">&nbsp;&nbsp;&nbsp;&nbsp;&nbsp;&nbsp; التلاوة :</span>
	<select id="recitation" class="styled" name="recitation">
		<option value="Mishary Rashid Alafasy">الافتراضي</option>
		<option value="Mishary Rashid Alafasy">مشاري راشد العفاسي</option>   
		<option value="AbdulBasit AbdusSamad (Murattal style)">عبد الباسط عبد الصمد</option>
		<option value="Abu Bakr Ash-Shaatree">أبو بكر الشاطري</option>
		<option value="Ahmed_ibn_Ali_al-Ajamy (From QuranExplorer.com)">أحمدبن علي العجمي</option>
		<option value="Saad Al Ghamadi">سعد الغامدي</option>
		<option value="Hani Rifai">هاني الرفاعي</option>
		<option value="Husary Mujawwad">الحصري</option>
		<option value="Hudhaify">الحذيفي</option>
		<option value="Menshawi (external source)">المنشاوي</option>
		<option value="Muhammad Ayyoub">محمد أيوب</option>
		<option value="Saood bin Ibraaheem Ash-Shuraym">سعود بن ابراهيم الشريم</option>
		<option value="Ibrahim_Walk">ابراهيم ولق</option>
		<option value="Abdullah Basfar">عبد الله بسفر</option>
	</select><br /><!--[if lte IE 8]><![endif]-->
</div>

<br />
<br />
<!--<div id="down_btn"><a rel='#down' class='xbutton gray' >تحميل</a></div>-->
<div id="help_btn"><a class='xbutton gray' >مساعدة</a></div>
<div id="vote_btn"><a class='xbutton gray' href="https://www.surveymonkey.com/s/P3LGJ8K" target="_blank"><i>News 22-04-2012:</i> Please help us to make <b>Alfanous</b> better, by taking this survey!</a></div>
<br /><br />

<!--abdellah-->
<div id="search_result" style="direction:rtl; width:800px"></div>

</div>
</div>
<div id="down" class="modal" style="text-align: center;">
	<h2 style='padding:0 0 0px 0'><img alt="download" src="images/Download.png">  تحميل</h2><br/>
<strong>النسخة المكتبية الانجليزية 0.4 <br/> 
<a class="name" title="Click to download alfanousDesktop-win0.4r20.exe" href="http://sourceforge.net/projects/alfanous/files/Interfaces/AlfanousDesktop/0.4.20/alfanousDesktop-win0.4r20.exe/download">وينداوز</a>
 - 
<a class="name" title="Click to download alfanousDesktop-linux-0.4r20.deb" href="http://sourceforge.net/projects/alfanous/files/Interfaces/AlfanousDesktop/0.4.20/alfanousDesktop-linux-0.4r20.deb/download">لينوكس</a><br />
النسخة المكتبية العربية 0.3 <br/> 
<a class="name" title="Click to download alfanousDesktop-windows-0.3ar.exe" href="http://sourceforge.net/projects/alfanous/files/Interfaces/AlfanousDesktop/0.3/alfanousDesktop-windows-0.3ar.exe/download">ويندوز</a></strong>
    <br/><br/>
		<button type="button" class='close gray button'> إغلاق </button>	
	<br />
</div>
<div id="help" class="modal" style="width: 675px; text-align: right;">
	<h2>مساعدة</h2>	
<table dir="rtl" style=" border: 2px dashed gray;margin: 5px;width: 672px;">
<tbody>

<tr>
<th class="style6">البحث المطابق  </th><td class="style5" ><a  href="رب"> رب</a></td>
<td class="style4" ><a  href="فأسقيناكموه"> فأسقيناكموه </a></td>
</tr>
<tr>
<th class="style3">جملة  </th><td class="style2"><a href="&quot;رب العالمين&quot;">"رب العالمين"</a></td>
<td class="style2"><a href="&quot;رسول الله&quot;">"رسول الله"</a></td><td> </td>
</tr>
<tr>
<th class="style6"> العلاقات المنطقية</th><td class="style5"><a href="(الصلاة - الزكاة) + سورة:البقرة">(الصلاة - الزكاة) + سورة:البقرة</a></td>
    <td class="style4"><a href="سميع | بصير"> سميع | بصير</a></td>
</tr> 
<tr>
<th class="style3">  العبارات النمطية</th><td class="style2"><a href="*نبي*">*نبي*</a></td><td><a href="نعم؟">نعم؟</a></td>
</tr>
<tr>
<th class="style6">الحقول </th><td class="style5"><a href="سورة :يس">سورة:يس</a></td>
    <td class="style4"><a href="سجدة :نعم">سجدة:نعم</a></td>
</tr>
<tr>
<th class="style3">المجالات </th><td class="style2"><a href="رقم_السورة :[1 الى 5 ] و الله">  رقم_السورة:[1 الى 5] و الله</a></td><td> </td>
</tr>
<tr>
<th class="style6">التشكيل الجزئي </th><td class="style5"><a href="آية_ :'مَن'">آية_:'مَن'</a></td>
    <td class="style4"><a href="آية_ :'المَلكُ'">آية_:'المَلكُ'</a></td>
</tr>
<tr>
<th class="style3">خصائص الكلمة</th><td class="style2"><a href="{قول،اسم} ">{قول،اسم}</a></td><td><a href="{ملك،فعل}">{ملك،فعل}</a></td>
</tr>
<tr>
<th class="style9">الاشتقاقات</th><td class="style8"><a href="&gt;&gt;ملك">&gt;&gt;ملك</a></td>
    <td class="style7"><a href="&gt;ملك"> &gt;ملك</a></td>
</tr>
</tbody></table>
	<br/>
	<p> الموقع لا يعمل بشكل جيد مع متصفح أنترنت-إكسبلورر، ننصح باستخدام متصفح آخر <a href="https://www.mozilla.org/firefox/" target="_blank">فَيَرفُكس</a> مثلا</p>
	<br/>
		<button type="button" class='close gray button'> إغلاق </button>	
	<br />
</div>
</form>

<footer>
    <div id="footer-big-wrapper">
        <div id="footer-big">
            <div class="column"> 
                <h1>Quick links</h1> 
                <ul> 
    				<li><a href="http://cms.alfanous.org/" target="_blank">About</a></li> 
                    <li><a href="http://sourceforge.net/projects/alfanous/files/" target="_blank">Downloads</a></li> 
                    <li><a href="http://m.alfanous.org/">Mobile Web Interface</a></li>
                    <li><a href="http://old.alfanous.org/">Old HTML Web Interface</a></li> 
                    <li><a href="http://sourceforge.net/projects/alfanous/" target="_blank">@Sourceforge</a></li> 
                    <li class="last"><a href="http://wwW.launchpad.net/alfanous/" target="_blank">@Launchpad</a></li>
                </ul> 
            </div> 
            <div class="column"> 
                <h1>Community</h1> 
                <ul> 
                    <li><a href="http://wiki.alfanous.org/" title="Wiki" target="_blank">Wiki</a></li> 
                    <li><a href="http://groups.google.com/group/alfanous/" title="Mailinglist" target="_blank">Mailinglist</a></li> 
                    <li><a href="https://bugs.launchpad.net/alfanous/+filebug" title="Report a bug" target="_blank">+ Report a Bug</a></li>
                    <li><a href="https://bugs.launchpad.net/alfanous/" title="Bugs" target="_blank">Bugs</a></li>
                    <li><a href="https://www.facebook.com/alfanous" title="Facebook" target="_blank">@Facebook</a></li> 
                    <li><a href="https://plus.google.com/111305625425237630318" target="_blank">@Google Plus</a></li> 
                    <li class="last"><a href="https://twitter.com/#!/alfanous" target="_blank">@Twitter</a></li> 
                </ul> 
            </div>
	<!-- Assem -->
	<div class="awa-box" >
		<a href="http://wiki.alfanous.org/doku.php?id=Best_technicality_award">
			<img src='images/awa2-128.png' class='banner' alt='Best technicality award' title='جائزة الموقع الأفضل تقنيا في الجزائر 2012'/>
		</a>
	</div>
	<!-- -->
            <div class="column last"> 
                <p>
                	<a href="http://www.gnu.org/licenses/agpl.html" target="_blank"><img src="images/agplv3-88x31.png" alt="AGPL Lisence" title="AGPL Lisence"></a>
                	<a href="http://www.python.org/" target="_blank"><img src="images/python-logo-inkscape.png" alt="Python Powered" title="Python Powered"></a>
                	<a href="http://www.json.org/" target="_blank"><img src="images/json_logo.png" alt="Provide JSON" title="Provide JSON"></a>
                	<a href="http://jquery.com/" target="_blank"><img src="images/jquery_logos.png" alt="jQuery Logo" title="jQuery"></a>
                	<a href="http://jqueryui.com/" target="_blank"><img src="images/jquery_logos_ui.png" alt="jQuery UI Logo" title="jQuery UI"></a>
                	<a href="http://www.w3.org/html/logo/" target="_blank"><img src="images/html5-32x32.png" alt="Html5 Logo" title="HTML5"></a>
                	<a href="https://www.djangoproject.com/" target="_blank"><img src="images/Django_logo.png" alt="Django Logo" title="Django"></a>
                </p>
                <p class="right">Alfanous is a Quranic search engine offers simple and advanced search services in the whole information that Holy Qur’an contains. it is based on the modern approach of information retrieval to get a good-stability and a high-speed search. We want implement some additional features like Highlight, Suggestions, Scoring …etc.</p>
            </div> 
        </div>
    </div>
    <div id="footer-small-wrapper">
        <div id="footer-small">
            <p class="left">copyright © <a href="http://wiki.alfanous.org/doku.php?id=contributers">Alfanous Team</a> 2009 - 2011 | released under <a href="http://www.gnu.org/licenses/agpl.html">AGPL</a> license</p>
            <p class="right">powered by <a href="http://wiki.alfanous.org/doku.php?id=json_web_service">Alfanous JSON</a>, <a onclick="addto_searchbar();return false;" href="#">Add to Search Bar</a></p>
        </div>
    </div>
</footer>



</body>
</html><|MERGE_RESOLUTION|>--- conflicted
+++ resolved
@@ -1,10 +1,10 @@
 <!DOCTYPE html>
-
 <html>
 <head>
 	<meta http-equiv="Content-Type" content="text/html; charset=utf-8"/>
 
 	<title>الفانوس | محرك بحث قرآني متقدم</title>
+	
 	<meta name="description" content="الفانوس - محرك بحث متقدم في القرآن الكريم "/>
 	<meta name="keywords" content="quran, search, ayates, surates, متقدم, advanced, الفانوس ,القرآن ,فانوس ,قرآني ,احصاءات ,ألفاظ, fanous, alfanous, alfanoos, fanoos, elfanous, elfanoos, alfanouce, alfanooce, fanooce , engine, محرك ,بحث ,قرآن"/>
 	<!-- meta name="copyright" content="&copy; Alfanous Team, AGPL" -->
@@ -55,11 +55,11 @@
 			$("#help_btn").click(function() {
 				$("#help").overlay().load();
 			});
-			
+			/*
 			$("#down_btn").click(function() {
 				$("#down").overlay().load();
 			});
-			
+			*/
 
 			// help links
 			$("#help table a").bind('click', function(event) {
@@ -175,23 +175,12 @@
 					}
 				}
 				results_pages += "</div><img src='images/next.gif' alt='الصفحة التالية' title = 'الصفحة التالية' />\n</div>\n";
-<<<<<<< HEAD
-			
-
 				
 				if (json.words["global"].nb_words > 0)
 					{
 					// Words list
 					results += "<div id='search_words' align='right'>";
-					
 					results += "<h2 style='font-size:16pt; font-weight:600; color:#ff0000;'>الكلمات :";
-=======
-				results_pages += "<br />";
-	
-				// Words list
-				results += " <div id='search_words' align='right'>";
-				results += "<h2 style='font-size:16pt; font-weight:600; color:#ff0000;'>الكلمات :";
->>>>>>> 1a691f28
 					results += "<div class='details_label word_count'> الكلمات | "+ json.words["global"].nb_words+ "</div>";
 					results += "<div class='details_label word_stat0'> مجموع المرات | "+ json.words["global"].nb_matches+ "</div>"; 
 					results += "<div class='details_label word_vocalization_nb'> مجموع التشكيلات | "+ json.words["global"].nb_vocalizations+ "</div>"; 
@@ -269,10 +258,6 @@
 						results += build_search_link(param, "حزب:" + json.ayas[i].position.hizb, true) +"<div class='details_label aya_pos1 clickable filter'> الحزب | "+ json.ayas[i].position.hizb+ "</div></a>";
 						results += "<div class='details_label aya_pos2'> الربع | "+ (json.ayas[i].position.rubu + 1 )+ "</div>";
 						results += build_search_link(param, "صفحة:" + json.ayas[i].position.page, true) + "<div class='details_label aya_pos3 clickable filter'> الصفحة | "+ json.ayas[i].position.page+ "</div></a>";
-
-						
-						
-					
 					results += "</div><br />";
 					if (  json.ayas[i].sajda.exist == true)
 					{

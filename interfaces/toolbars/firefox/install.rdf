<?xml version="1.0"?>

<!-- 
	install.rdf file 
	created on Sunday, August 05th, 2012 at 13:00
	by SMAHI Zakaria
	zakaria08esi@gmail.com
	firefox supported versions : from 1.5 to 20th version 
								-->

<RDF xmlns="http://www.w3.org/1999/02/22-rdf-syntax-ns#"
	xmlns:em="http://www.mozilla.org/2004/em-rdf#">

	<Description about="urn:mozilla:install-manifest">

		<!-- Required Items -->

		<em:id>alfanousQSE@gmail.com</em:id>
		<em:name>ALFANOUS Toolbar</em:name>
<<<<<<< HEAD
		<em:version>0.5</em:version>
=======
		<em:version>0.3</em:version>
>>>>>>> 3111f794
		<em:targetApplication>
			<Description>
				<em:id>{ec8030f7-c20a-464f-9b0e-13a3a9e97384}</em:id>
				<em:minVersion>1.5</em:minVersion>
<<<<<<< HEAD
				<em:maxVersion>17.0a1</em:maxVersion>
			</Description>
		</em:targetApplication>
		<em:type>2</em:type>
		<em:unpack>true</em:unpack>
=======
				<em:maxVersion>20.*</em:maxVersion>
			</Description>
		</em:targetApplication>

>>>>>>> 3111f794
		<!-- Optional Items -->

		<em:creator>Zakaria SMAHI</em:creator>
		<em:description>ALFANOUS Toolbar: search easily in Holy Quran</em:description>
		<em:homepageURL>http://alfanous.org/</em:homepageURL>
<<<<<<< HEAD
		<em:iconURL>chrome://alfanoustoolbar/skin/icon.png</em:iconURL>

	</Description>

</RDF> 
=======

	</Description>

</RDF> 
>>>>>>> 3111f794
<|MERGE_RESOLUTION|>--- conflicted
+++ resolved
@@ -17,41 +17,22 @@
 
 		<em:id>alfanousQSE@gmail.com</em:id>
 		<em:name>ALFANOUS Toolbar</em:name>
-<<<<<<< HEAD
 		<em:version>0.5</em:version>
-=======
-		<em:version>0.3</em:version>
->>>>>>> 3111f794
 		<em:targetApplication>
 			<Description>
 				<em:id>{ec8030f7-c20a-464f-9b0e-13a3a9e97384}</em:id>
 				<em:minVersion>1.5</em:minVersion>
-<<<<<<< HEAD
 				<em:maxVersion>17.0a1</em:maxVersion>
 			</Description>
 		</em:targetApplication>
 		<em:type>2</em:type>
 		<em:unpack>true</em:unpack>
-=======
-				<em:maxVersion>20.*</em:maxVersion>
-			</Description>
-		</em:targetApplication>
-
->>>>>>> 3111f794
 		<!-- Optional Items -->
 
 		<em:creator>Zakaria SMAHI</em:creator>
 		<em:description>ALFANOUS Toolbar: search easily in Holy Quran</em:description>
 		<em:homepageURL>http://alfanous.org/</em:homepageURL>
-<<<<<<< HEAD
 		<em:iconURL>chrome://alfanoustoolbar/skin/icon.png</em:iconURL>
-
 	</Description>
 
 </RDF> 
-=======
-
-	</Description>
-
-</RDF> 
->>>>>>> 3111f794

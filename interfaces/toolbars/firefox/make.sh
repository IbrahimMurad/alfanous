#!/bin/sh

<<<<<<< HEAD



# 	make file 
#	created on Wednsday, August 15th, 2012 at 13:00
=======
# 	make file 
#	created on Sunday, August 05th, 2012 at 13:00
>>>>>>> 719a4216
#	by SMAHI Zakaria
#	zakaria08esi@gmail.com

cd chrome
zip -r alfanoustoolbar.jar content/* skin/*
cd ..
zip alfanoustoolbar.xpi install.rdf chrome.manifest chrome/alfanoustoolbar.jar
<|MERGE_RESOLUTION|>--- conflicted
+++ resolved
@@ -1,15 +1,7 @@
 #!/bin/sh
-
-<<<<<<< HEAD
-
-
 
 # 	make file 
 #	created on Wednsday, August 15th, 2012 at 13:00
-=======
-# 	make file 
-#	created on Sunday, August 05th, 2012 at 13:00
->>>>>>> 719a4216
 #	by SMAHI Zakaria
 #	zakaria08esi@gmail.com
 

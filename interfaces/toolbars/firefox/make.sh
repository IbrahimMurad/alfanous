#!/bin/sh

<<<<<<< HEAD
#   make file 
=======
# 	make file 
>>>>>>> a96d6806
#	created on Sunday, August 05th, 2012 at 13:00
#	by SMAHI Zakaria
#	zakaria08esi@gmail.com

cd chrome
zip -r alfanoustoolbar.jar content/* skin/*
cd ..
zip alfanoustoolbar.xpi install.rdf chrome.manifest chrome/alfanoustoolbar.jar
<|MERGE_RESOLUTION|>--- conflicted
+++ resolved
@@ -1,10 +1,9 @@
 #!/bin/sh
 
-<<<<<<< HEAD
-#   make file 
-=======
+
+
+
 # 	make file 
->>>>>>> a96d6806
 #	created on Sunday, August 05th, 2012 at 13:00
 #	by SMAHI Zakaria
 #	zakaria08esi@gmail.com

--- conflicted
+++ resolved
@@ -7,16 +7,14 @@
 	zakaria08esi@gmail.com
 							-->
 
-<<<<<<< HEAD
-							
+				
 <!-- 
 	TODO  LIST
 	# use textbox instead of toolbaritem id="AlfanousTB-SearchTerms-TBItem"
 	# enable search history and autocomplete in textbox
 							-->							
 							
-=======
->>>>>>> 3111f794
+
 <!-- css sheet used -->
 
 <?xml-stylesheet href="chrome://alfanoustoolbar/skin/alfanoustoolbar.css" type="text/css"?>
@@ -153,7 +151,7 @@
 						class="menuitem-iconic" tooltiptext="use alfanous website from mobile"
 						onclick="AlfanousTB_LoadURL('mobile.alfanous.org')" />
 
-<<<<<<< HEAD
+
 					<!-- Desktop Version -->
 
 					<menuitem id="AlfanousTB-Interfaces-WindowsAR" label="Alfanous Windows(Arabic)"
@@ -176,8 +174,6 @@
 						class="menuitem-iconic" tooltiptext="use alfanous website from Iphone"
 						onclick="AlfanousTB_LoadURL('http://itunes.apple.com/us/app/alfanws-mhrk-bhth-qrany-mtqdm/id543646326?mt=8')" />
 
-=======
->>>>>>> 3111f794
 					<!-- Non-Official Interfaces; Add a separator -->						
 
 					<!-- Under Construction -->

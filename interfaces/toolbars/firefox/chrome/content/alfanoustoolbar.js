/*
	alfanoustoolbar.js file 
	created on Sunday, August 05th, 2012 at 13:00
	by SMAHI Zakaria
	zakaria08esi@gmail.com
*/
<<<<<<< HEAD
/*
TODO  LIST
	# open  links in  new tab instead of getting last browser window  ......... done
	# use one regexp to trim " "
	# enable search history and autocomplete
 */
=======

>>>>>>> 3111f794

 
	function AlfanousTB_Search(event, type)
	{

		/*
			AlfanousTB_Search function
			This function performs a search in alfanous
			if the SearchBox is empty it loads the alfanous default URL (HomePage) 
		*/		
		
		var URL = ""; // using this variable to holding on the URL

		var isEmpty = false; // is the SearchBox Empty or not? initially is false we suppose that the user will search for a word

		// Get a handle to our search terms box (the <menulist> element)

		var searchTermsBox = document.getElementById("AlfanousTB-SearchTerms");
    
		// Get the value in the search terms box, trimming whitespace as necessary using the AlfanousTB_TrimString() function
		// See farther down in this file for details on how it works.

		var searchTerms = AlfanousTB_TrimString(searchTermsBox.value);

		if(searchTerms.length == 0) // Is the search terms box empty?
		isEmpty = true;             // If so, set the isEmpty flag to true
		else                        // If not, convert the terms to a URL-safe string
		searchTerms = AlfanousTB_ConvertTermsToURI(searchTerms);

		// Now switch on whatever the incoming type value is
		// If the search box is empty, we simply redirect the user to alfanous homepage
		// if not perform a full search.

		switch(type)
		{

			// Build up the URL
			case "word":
			if(isEmpty) { URL = "http://alfanous.org/"; }
			else        { URL = "http://alfanous.org/?search=" + searchTerms; }
			break;
		
		}

		// Load the URL in the browser window using the TutTB_LoadURL function
		AlfanousTB_LoadURL(URL);

	}

	function AlfanousTB_TrimString(string)
	{

		/*
			AlfanousTB_TrimString function			
			This function trims all leading and trailing whitespace from the incoming string and convert them into one 
			whitespace; the new string is returned 
		*/

		// If the incoming string is invalid, or nothing was passed in, return empty
		if (!string)
		return "";

		string = string.replace(/^\s+/, ''); // Remove leading whitespace
		string = string.replace(/\s+$/, ''); // Remove trailing whitespace

		// Replace all whitespace runs with a single space
		string = string.replace(/\s+/g, ' ');

		return string; // Return the altered value

	}

	function AlfanousTB_ConvertTermsToURI(terms)
	{
		
		/*
			AlfanousTB_ConvertTermsToURI
			This function converts an incoming string of search terms
			to a safe value for passing into a URL
		*/

		// Create an array to hold each search term
		var termArray = new Array();

		// Split up the search term string based on the space character
		termArray = terms.split(" ");

		// Create a variable to hold our resulting URI-safe value
		var result = "";

		// Loop through the search terms
		for(var i=0; i<termArray.length; i++)
		{

			// All search terms (after the first one) are to be separated with a '+'
			if(i > 0)
			result += "+";

			// Encode each search term, using the built-in Firefox function
			// encodeURIComponent().
			result += encodeURIComponent(termArray[i]);
		}

		return result; // Return the result

	}

	function AlfanousTB_LoadURL(url)
	{
		
		/*
			AlfanousTB_LoadURL
<<<<<<< HEAD
			This function loads the specified URL in the browser (new tab)
		*/
		gBrowser.selectedTab = gBrowser.addTab(url);
=======
			This function loads the specified URL in the browser
		*/
var win = Components.classes['@mozilla.org/appshell/window-mediator;1'].getService(Components.interfaces.nsIWindowMediator).getMostRecentWindow('navigator:browser');
win.openUILinkIn(url, 'current');
>>>>>>> 3111f794
	}

	function AlfanousTB_KeyHandler(event)
	{
	
		/*
			AlfanousTB_KeyHandler
			This function checks if the [enter] button was pressed
			if yes; it loads the AlfanousTB_Search function and as parameters the text in SearchBox
		*/
		
		// Was the key that was pressed [ENTER]? If so, perform a web search.
		if(event.keyCode == event.DOM_VK_RETURN)
		AlfanousTB_Search(event, 'word');

	}

	function AlfanousTB_Populate()
	{

		/*
			AlfanousTB_Populate
			This function generates automatically menu item inside the SearchBox drop-down menu
			As a historic searchs; te number of Items to Add is 10 
		*/

		// Get the menupopup element that we will be working with
		var menu = document.getElementById("AlfanousTB-SearchTermsMenu");

		// Remove all of the items currently in the popup menu
		for(var i=menu.childNodes.length - 1; i >= 0; i--)
		{
			menu.removeChild(menu.childNodes.item(i));
		}

		// Specify how many items we should add to the menu
		var numItemsToAdd = 10;

<<<<<<< HEAD
		tempItem.setAttribute("label", "allah");
=======
		tempItem.setAttribute("label", "الحمد لله رب العالمين");
>>>>>>> 3111f794
		for(var i=0; i<numItemsToAdd; i++)
		{
			// Create a new menu item to be added
			var tempItem = document.createElement("menuitem");

			// Set the new menu item's label
<<<<<<< HEAD
			tempItem.setAttribute("label", "Dynamic Item Number " + (i+1));
=======
			//tempItem.setAttribute("label", "Dynamic Item Number " + (i+1));
>>>>>>> 3111f794

			// Add the item to our menu
			menu.appendChild(tempItem);
		}

	} 
<<<<<<< HEAD
=======

>>>>>>> 3111f794
<|MERGE_RESOLUTION|>--- conflicted
+++ resolved
@@ -4,16 +4,13 @@
 	by SMAHI Zakaria
 	zakaria08esi@gmail.com
 */
-<<<<<<< HEAD
+
 /*
 TODO  LIST
 	# open  links in  new tab instead of getting last browser window  ......... done
 	# use one regexp to trim " "
 	# enable search history and autocomplete
  */
-=======
-
->>>>>>> 3111f794
 
  
 	function AlfanousTB_Search(event, type)
@@ -126,16 +123,9 @@
 		
 		/*
 			AlfanousTB_LoadURL
-<<<<<<< HEAD
 			This function loads the specified URL in the browser (new tab)
 		*/
 		gBrowser.selectedTab = gBrowser.addTab(url);
-=======
-			This function loads the specified URL in the browser
-		*/
-var win = Components.classes['@mozilla.org/appshell/window-mediator;1'].getService(Components.interfaces.nsIWindowMediator).getMostRecentWindow('navigator:browser');
-win.openUILinkIn(url, 'current');
->>>>>>> 3111f794
 	}
 
 	function AlfanousTB_KeyHandler(event)
@@ -174,29 +164,18 @@
 		// Specify how many items we should add to the menu
 		var numItemsToAdd = 10;
 
-<<<<<<< HEAD
 		tempItem.setAttribute("label", "allah");
-=======
-		tempItem.setAttribute("label", "الحمد لله رب العالمين");
->>>>>>> 3111f794
+
 		for(var i=0; i<numItemsToAdd; i++)
 		{
 			// Create a new menu item to be added
 			var tempItem = document.createElement("menuitem");
 
 			// Set the new menu item's label
-<<<<<<< HEAD
 			tempItem.setAttribute("label", "Dynamic Item Number " + (i+1));
-=======
-			//tempItem.setAttribute("label", "Dynamic Item Number " + (i+1));
->>>>>>> 3111f794
 
 			// Add the item to our menu
 			menu.appendChild(tempItem);
 		}
 
-	} 
-<<<<<<< HEAD
-=======
-
->>>>>>> 3111f794
+	} 
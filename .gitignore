# Installer logs #
##################
pip-log.txt

# Unit test / coverage reports #
################################
.coverage
.tox
nosetests.xml

#Translations #
###############
*.mo
*.qm

# Mr Developer #
################
.mr.developer.cfg
/output
.project
.pydevproject
.settings
.idea

# Private Keys #
################
*.pem

# dynamic resources #
#####################
dynamic_resources/

# generated indexes #
#####################
_*.dcz
_*.dci
_*.pst
_*.tiz
_*.toc
_*.fvz
_*.vps
*_LOCK

# Compiled source #
###################
*.com
*.class
*.dll
*.exe
*.o
*.so
*.[oa]
*.py[co]

# Compiler or editor generated files #
######################################
*.pro.user*
*.Debug
*.Release
Makefile*
*.autosave
*.mk
*.inf
*.cache
*_rc.py
*_dyn.py
*_ui.py
src/alfanous-tests/*.csv
resources/configs/*.js
WORD_SPELL_LOCK
localization/pot_files/*.00
*.debhelper
*.substvars
debian/tmp/
debian/alfanous/
debian/files
debian/python-alfanous/
*~
*.swp

# Debug, Release and build directories #
###########################################
Debug/*
Release/*
dist
build
eggs
parts
bin
var
sdist
develop-eggs
.installed.cfg
lib
lib64
_build/
rpmbuild
%{buildroot}
.doctrees/*
<<<<<<< HEAD
src/alfanous/resources/information.json
=======
>>>>>>> 63226842

# Packages #
############
# it's better to unpack these files and commit the raw source
# git has its own built in compression methods
*.7z
*.dmg
*.gz
*.iso
*.jar
*.rar
*.tar
*.zip
*.egg
*.egg-info
*.rpm
*.deb
*.crx



# Logs and databases #
######################
*.log
<<<<<<< HEAD

=======
*.sql
>>>>>>> 63226842

# OS generated files #
######################
.DS_Store
.DS_Store?
._*
.Spotlight-V100
.Trashes
Icon?
*.db
<<<<<<< HEAD
desktop.ini

# virtual env for web interface #
#################################
src/alfanous-django/venv/
=======
desktop.ini
>>>>>>> 63226842
<|MERGE_RESOLUTION|>--- conflicted
+++ resolved
@@ -97,10 +97,7 @@
 rpmbuild
 %{buildroot}
 .doctrees/*
-<<<<<<< HEAD
-src/alfanous/resources/information.json
-=======
->>>>>>> 63226842
+
 
 # Packages #
 ############
@@ -125,11 +122,8 @@
 # Logs and databases #
 ######################
 *.log
-<<<<<<< HEAD
+*.sql
 
-=======
-*.sql
->>>>>>> 63226842
 
 # OS generated files #
 ######################
@@ -140,12 +134,5 @@
 .Trashes
 Icon?
 *.db
-<<<<<<< HEAD
 desktop.ini
-
-# virtual env for web interface #
-#################################
 src/alfanous-django/venv/
-=======
-desktop.ini
->>>>>>> 63226842

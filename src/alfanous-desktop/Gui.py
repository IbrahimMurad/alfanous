--- conflicted
+++ resolved
@@ -205,11 +205,7 @@
         QtCore.QObject.connect( self.o_add2query_misc, QtCore.SIGNAL( "clicked()" ), self.add2query_misc )
         sura_list =  RAWoutput._surates["Arabic"] if DIR == "rtl" else  RAWoutput._surates["English"]
         self.o_chapter.addItems( RAWoutput._chapters )
-<<<<<<< HEAD
-        self.o_sura_name.addItems( RAWoutput._surates["Arabic"] )
-=======
         self.o_sura_name.addItems( sura_list  )
->>>>>>> 7db5b057
         self.o_field.addItems( RAWoutput._fields.values() )# x.keys() for Arabic
         self.o_traduction.addItems( RAWoutput._translations.values() )
         self.load_config()
@@ -474,23 +470,7 @@
 
         path = unicode( filenames[0] )
         file = open( path, "w" )
-<<<<<<< HEAD
-        html_content = """<html>
-                            <head>
-                                <meta http-equiv="Content-Type" content="text/html; charset=utf-8">
-                            </head>
-                            <body>
-                                %s
-                                <br>
-                                <br>
-                                CopyRights(c)<a href='http://www.alfanous.org'>Alfanous</a>  
-                             </body>
-                           </html>
-                            """ % self.o_results.toHtml() 
-        file.write( html_content )
-=======
         file.write( self.o_results.toHtml().toUtf8().replace("<head>", "<head><meta charset=\"utf-8\">") + "<br><br>CopyRights(c)<a href='http://www.alfanous.org'>Alfanous</a>  " )
->>>>>>> 7db5b057
         file.close()
 
     def print_results( self ):

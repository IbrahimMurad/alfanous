#!/bin/python
# -*- coding: UTF-8 -*- 

##     Copyright (C) 2009-2012 Assem Chelli <assem.ch [at] gmail.com>

##     This program is free software: you can redistribute it and/or modify
##     it under the terms of the GNU Affero General Public License as published by
##     the Free Software Foundation, either version 3 of the License, or
##     (at your option) any later version.

##     This program is distributed in the hope that it will be useful,
##     but WITHOUT ANY WARRANTY; without even the implied warranty of
##     MERCHANTABILITY or FITNESS FOR A PARTICULAR PURPOSE.  See the
##     GNU Affero General Public License for more details.

##     You should have received a copy of the GNU Affero General Public License
##     along with this program.  If not, see <http://www.gnu.org/licenses/>.


"""
TODO add to SHOW: TYPES, HELPMSGS,
TODO offer some linguistic operations like vocalize,derive using  Quranic Corpus  / functions
FIXME use xranges in domains
FIXME vocalization_dict[terms[1]], test key existance before use
TODO include suggestions with search results
TODO +flag language
FIXME how to select the translation attached to results, what ID? 

"""



from alfanous.main import 	QuranicSearchEngine, FuzzyQuranicSearchEngine, TraductionSearchEngine, WordSearchEngine
from alfanous.dynamic_resources.arabicnames_dyn import ara2eng_names as Fields
from alfanous.dynamic_resources.std2uth_dyn import std2uth_words
from alfanous.dynamic_resources.vocalizations_dyn import vocalization_dict
from alfanous.TextProcessing import QArabicSymbolsFilter
import json, re

from alfanous.Data import *


STANDARD2UTHMANI = lambda x: std2uth_words[x] if std2uth_words.has_key( x ) else x;

## a function to decide what is True and what is false
TRUE_FALSE = lambda x: False if x in [False,"False", "no", "0", 0, None] else True;



def FREEZE_XRANGE( d ):
	new_d = dict( d );
	for k, v in d.items():
		if v.__class__ == xrange:
			new_d[k] = str( v ) ;
	return new_d; # JSON doesnt accept serialization of xrange  

def DEFREEZE_XRANGE( d ):
    """ TODO reversing the operation of freezing xranges done by module alfanous.output """
    pass

class Raw():
	""" Basic format for output, as  structures of python

	TODO Add word annotations to results
	FIXME terms are standard and Qurany corpus are uthmani   # resolve with uthmani mapping of Taha , + domains + errors
	TODO statistics of use + update_stats.js
	TODO status Messages ALL (code , message)
	"""

	DEFAULTS = {
		    "maxrange":25,
		    "results_limit":6236,
		    "flags":{
				  "action":"search",
			      "ident":"undefined",
			      "platform":"undefined",
			      "domain":"undefined",
			      "query":"",
			      "script":"standard",
			      "vocalized": True,
			      "highlight": "css",
			      "recitation": "1",
			      "translation": None,
			      "prev_aya": False,
			      "next_aya": False,
			      "sura_info": True,
			      "word_info": True,
			      "aya_position_info":	True,
			      "aya_theme_info":	True,
			      "aya_stat_info":	True,
			      "aya_sajda_info":	True,
			      "annotation_word":False,
			      "annotation_aya":False,
			      "sortedby":"score",
			      "offset":1,
			      "range":10, # used as "perpage" in paging mode 
			      "page":1, # overridden with offset
			      "perpage":10, # overridden with range
			      "fuzzy":False,
		       }
		  }

	ERRORS = {
	     0:"success",
	     1:"no action is chosen or action undefined",
	     - 1:"fail, reason unknown",
	    }


	DOMAINS = {
			      "action": ["search", "suggest", "show"],
			      "ident":["undefined"],
			      "platform":["undefined", "wp7", "s60", "android", "ios", "linux", "window"],
			      "domain":[],
			      "query":[],
			      "highlight": ["css", "html", "genshi", "bold", "bbcode"],
			      "script": ["standard", "uthmani"],
			      "vocalized": [True, False],
			      "recitation": xrange( 30 ),
			      "translation": [],
			      "prev_aya": [True, False],
			      "next_aya": [True, False],
			      "sura_info": [True, False],
			      "word_info": [True, False],
			      "aya_position_info":	[True, False],
			      "aya_theme_info":	[True, False],
			      "aya_stat_info":	[True, False],
			      "aya_sajda_info":	[True, False],
			      "annotation_word":[True, False],
			      "annotation_aya":[True, False],
			      "sortedby":["total", "score","relevance", "mushaf", "tanzil", "subject"],
			      "offset":[], #xrange(6237)
			      "range":[], # xrange(DEFAULTS["maxrange"]) , # used as "perpage" in paging mode 
			      "page":[], # xrange(6237),  # overridden with offset
			      "perpage":[], # xrange( DEFAULTS["maxrange"] ) , # overridden with range
			      "fuzzy":[True, False],
		}


	HELPMESSAGES = {
			      "action": "action to perform",
			      "ident":"identifier of requester",
			      "platform":"platform used by requester",
			      "domain":"web domain of requester if applicable",
			      "query": "query attached to action",
			      "highlight": "highlight method",
			      "script": "script of aya text",
			      "vocalized": "enable vocalization of aya text",
			      "recitation": "recitation id",
			      "translation": "translation id",
			      "prev_aya": "enable previous aya retrieving",
			      "next_aya": "enable next aya retrieving",
			      "sura_info": "enable sura information retrieving",
			      "word_info": "enable word information retrieving",
			      "aya_position_info":	"enable aya position information retrieving",
			      "aya_theme_info":	"enable aya theme information retrieving",
			      "aya_stat_info":	"enable aya stat information retrieving",
			      "aya_sajda_info":	"enable aya sajda information retrieving",
			      "annotation_word": "enable query terms annotations retrieving",
			      "annotation_aya": "enable aya words annotations retrieving",
			      "sortedby": "sorting order of results",
			      "offset": "starting offset of results",
			      "range": "range of results",
			      "page":"page number  [override offset]",
			      "perpage":"results per page  [override range]",
			      "fuzzy":"fuzzy search [exprimental]",
		}


	IDS = {"ALFANOUS_WUI_2342R52"}

	def __init__( self,
					QSE_index = Paths.QSE_INDEX	,
					TSE_index = Paths.TSE_INDEX,
					WSE_index = Paths.WSE_INDEX,
					Recitations_list_file = Paths.RECITATIONS_LIST_FILE,
					Translations_list_file = Paths.TRANSLATIONS_LIST_FILE ,
					Hints_file = Paths.HINTS_FILE,
					Stats_file = Paths.STATS_FILE,
					Information_file = Paths.INFORMATION_FILE ):
		"""
		init the search engines
		"""
		##
		self.QSE = 	Indexes.QSE( QSE_index )
		self.FQSE = Indexes.FQSE( QSE_index )
		self.TSE = Indexes.TSE( TSE_index )
		self.WSE = Indexes.WSE( WSE_index )
		##
		self._recitations = Configs.recitations( Recitations_list_file )
		self._translations = Configs.translations( Translations_list_file )
		self._hints = Configs.hints( Hints_file )
		##
		self._information = Resources.information( Information_file )
		##
		self._stats = Configs.stats( Stats_file )
		self._init_stats()
		##
		self._surates = [item for item in self.QSE.list_values( "sura" ) if item]
		self._chapters = [item for item in self.QSE.list_values( "chapter" ) if item]
		self._defaults = self.DEFAULTS
		self._flags = self.DEFAULTS["flags"].keys()
		self._fields = Fields
		self._fields_reverse = dict( ( v, k ) for k, v in Fields.iteritems() )
		self._errors = self.ERRORS
		self._domains = self.DOMAINS
		self._helpmessages = self.HELPMESSAGES
		self._ids = self.IDS # dont send it to output , it's private
		self._all = {
			  "translations":self._translations,
			  "recitations": self._recitations,
			  "information":self._information,
			  "hints":self._hints,
			  "surates":self._surates,
			  "chapters":self._chapters,
			  "defaults":self._defaults,
			  "flags":self._flags,
			  "fields":self._fields,
			  "fields_reverse":self._fields_reverse,
			  "errors":self._errors,
			  "domains": self._domains,
			  "help_messages": self._helpmessages
			  }


	def do( self, flags ):
		return self._do( flags );


	def _do( self, flags ):
		#try:
		action = flags["action"] if flags.has_key( "action" ) else self._defaults["flags"]["action"]
		ident = flags["ident"] if flags.has_key( "ident" ) else self._defaults["flags"]["ident"]
		platform = flags["platform"] if flags.has_key( "platform" ) else self._defaults["flags"]["platform"]
		domain = flags["domain"] if flags.has_key( "domain" ) else self._defaults["flags"]["domain"]
		# gather statistics
		self._process_stats( flags )

		# init the error message with Succes
		output = self._check( 0, flags )

		if action == "search":
			output.update( self._search( flags ) )
		elif action == "suggest":
			output.update( self._suggest( flags ) )
		elif action == "show":
			output.update( self._show( flags ) )
		else:
			output.update( self._check( 1, flags ) )
		#except Exception as E:
		#output=self._check(-1,flags)

		return output

	def _check( self, error_code, flags ):
		""" prepare the error messages """
		return {
		      "error":{"code":error_code, "msg":self._errors[error_code] % flags}

		     }

	def _init_stats( self ):
		### initialization of stats 
		stats = {}
		for ident in ["TOTAL"]: #self._idents.extend(["TOTAL"])
			stats[ident] = {}
			stats[ident]["total"] = 0
			stats[ident]["other"] = {}
			stats[ident]["other"]["total"] = 0
			for action in self.DOMAINS["action"]:
				stats[ident][action] = {}
				stats[ident][action]["total"] = 0
				stats[ident][action]["other"] = {}
				stats[ident][action]["other"]["total"] = 0
				for flag, domain in self.DOMAINS.items():
					stats[ident][action][flag] = {}
					stats[ident][action][flag]["total"] = 0
					stats[ident][action][flag]['other'] = 0
					for val in domain:
						stats[ident][action][flag][str( val )] = 0
		stats.update( self._stats )
		self._stats = stats


	def _process_stats( self, flags ):
		""" process flags for statistics """
		stats = self._stats
		#Incrementation 
		for ident in ["TOTAL"]: #["TOTAL",flags[ident]]
			stats[ident]["total"] += 1
			if flags.has_key("action"):
				action = flags["action"]
				if action in self._domains["action"]:
					stats[ident][action]["total"] += 1
					for flag, val in flags.items():
						if flag in self._domains.keys():
							stats[ident][action][flag]["total"] += 1
							if val in self._domains[flag]:
								stats[ident][action][flag][str( val )] += 1
							else:
								stats[ident][action][flag]["other"] += 1
						else:
							stats[ident][action]["other"]["total"] += 1
				else: stats[ident]["other"]["total"] += 1
		self._stats = stats
		f = open( Paths.STATS_FILE, "w" )
		f.write( json.dumps( self._stats ) )

	def _show( self, flags ):
		"""  show metadata"""
		query = flags["query"] if flags.has_key( "query" ) else self._defaults["flags"]["query"]
		if query == "all":
			return {"show":self._all}
		elif self._all.has_key( query ):
			return {"show":{query:self._all[query]}}
		else:
			return {"show":None}

	def _suggest( self, flags ):
		""" return suggestions """
		query = flags["query"] if flags.has_key( "query" ) else self._defaults["flags"]["query"]
		try:
			output = self.QSE.suggest_all( unicode( query, 'utf8' ) ).items()
		except Exception:
			output = []
		return {"suggest":output}

	def _search( self, flags ):
		"""
		return the results of search as json
	    """
		#flags
		query = flags["query"] if flags.has_key( "query" ) else self._defaults["flags"]["query"]
		sortedby = flags["sortedby"] if flags.has_key( "sortedby" ) else self._defaults["flags"]["sortedby"]
		range = int( flags["perpage"] ) if  flags.has_key( "perpage" )  else flags["range"] if flags.has_key( "range" ) else self._defaults["flags"]["range"]
		offset = (( int( flags["page"] ) - 1 ) * range) + 1 if flags.has_key( "page" ) else int(flags["offset"]) if flags.has_key( "offset" ) else self._defaults["flags"]["offset"] ## offset = (page-1) * perpage   --  mode paging
		recitation = flags["recitation"] if flags.has_key( "recitation" ) else self._defaults["flags"]["recitation"]
		translation = flags["translation"] if flags.has_key( "translation" ) else self._defaults["flags"]["translation"]
		highlight = flags["highlight"] if flags.has_key( "highlight" ) else self._defaults["flags"]["highlight"]
		script = flags["script"] if flags.has_key( "script" ) else self._defaults["flags"]["script"]
		vocalized = TRUE_FALSE(flags["vocalized"]) if flags.has_key( "vocalized" ) else self._defaults["flags"]["vocalized"]
		prev_aya = TRUE_FALSE(flags["prev_aya"]) if flags.has_key( "prev_aya" ) else self._defaults["flags"]["prev_aya"]
		next_aya = TRUE_FALSE(flags["next_aya"]) if flags.has_key( "next_aya" ) else self._defaults["flags"]["next_aya"]
		sura_info = TRUE_FALSE(flags["sura_info"]) if flags.has_key( "sura_info" ) else self._defaults["flags"]["sura_info"]
		word_info = TRUE_FALSE(flags["word_info"]) if flags.has_key( "word_info" ) else self._defaults["flags"]["word_info"]
		aya_position_info = TRUE_FALSE(flags["aya_position_info"]) if flags.has_key( "aya_position_info" ) else self._defaults["flags"]["aya_position_info"]
		aya_theme_info = TRUE_FALSE(flags["aya_theme_info"]) if flags.has_key( "aya_theme_info" ) else self._defaults["flags"]["aya_theme_info"]
		aya_stat_info = TRUE_FALSE(flags["aya_stat_info"]) if flags.has_key( "aya_stat_info" ) else self._defaults["flags"]["aya_stat_info"]
		aya_sajda_info = TRUE_FALSE(flags["aya_sajda_info"]) if flags.has_key( "aya_sajda_info" ) else self._defaults["flags"]["aya_sajda_info"]
		annotation_aya = TRUE_FALSE(flags["annotation_aya"]) if flags.has_key( "annotation_aya" ) else self._defaults["flags"]["annotation_aya"]
		annotation_word = TRUE_FALSE(flags["annotation_word"]) if flags.has_key( "annotation_word" ) else self._defaults["flags"]["annotation_word"]
		fuzzy = TRUE_FALSE(flags["fuzzy"]) if flags.has_key( "fuzzy" ) else self._defaults["flags"]["fuzzy"]

		#preprocess query
		query= query.replace( "\\", "") 
		if not isinstance(query,unicode):
			query = unicode( query , 'utf8' )

		#Search
		SE = self.FQSE if fuzzy else self.QSE
		res, termz = SE.search_all( query  , self._defaults["results_limit"], sortedby = sortedby )
		terms = [term[1] for term in list( termz )] # TODO: I dont like this termz structure , must change it
		terms_uthmani = map( STANDARD2UTHMANI, terms )
		#pagination
		offset = 1 if offset < 1 else offset;
		range = self._defaults["maxrange"] if range > self._defaults["maxrange"] else range;
		interval_end = offset + range
		end = interval_end if interval_end < len( res ) else len( res )
		start = offset if offset <= len( res ) else -1
		reslist = [] if end == 0 or start == -1 else list( res )[start-1:end]
		output = {}

		#if True:
		## strip vocalization when vocalized = true
		V = QArabicSymbolsFilter( \
								shaping = False, \
								tashkil = not vocalized, \
								spellerrors = False, \
								hamza = False \
								).normalize_all
		# highligh function that consider None value and non-definition
		H = lambda X:  self.QSE.highlight( X, terms, highlight ) if highlight != "none" and X else X if X else u"-----"
		# Numbers are 0 if not defined
		N = lambda X:X if X else 0
		# parse keywords lists , used for Sura names
		kword = re.compile( u"[^,،]+" )
		keywords = lambda phrase: kword.findall( phrase )
		# Tamdid devine name to avoid double Shedda on the middle Lam
		Gword_tamdid = lambda aya: aya.replace( u"لَّه", u"لَّـه" ).replace( u"لَّه", u"لَّـه" )
		##########################################
		extend_runtime = res.runtime
		# Words & Annotations
		words_output = {}
		if word_info:
			matches = 0
			docs = 0
			nb_vocalizations_globale = 0
			cpt = 1;
			annotation_word_query = u"( 0 "
			for term in termz :
				if term[0] == "aya":
					if term[2]:
						matches += term[2]
					docs += term[3]
					annotation_word_query += u" OR normalized:%s " % STANDARD2UTHMANI( term[1] )
					vocalizations = vocalization_dict[term[1]] if vocalization_dict.has_key(term[1]) \
<<<<<<< HEAD
															   else []
					
=======
										   else []
>>>>>>> 6097562a
					nb_vocalizations_globale += len( vocalizations )
					words_output[ cpt ] = {"word":term[1], "nb_matches":term[2], "nb_ayas":term[3], "nb_vocalizations": len( vocalizations ), "vocalizations": vocalizations}
					cpt += 1
			annotation_word_query += u" ) "
			words_output["global"] = {"nb_words":cpt - 1, "nb_matches":matches, "nb_vocalizations": nb_vocalizations_globale}
		output["words"] = words_output;

		#Magic_loop to built queries of Adjacents,translations and annotations in the same time 
		if prev_aya or next_aya or translation or  annotation_aya:
			adja_query = trad_query = annotation_aya_query = u"( 0"

			for r in reslist :
				if prev_aya: adja_query += u" OR gid:%s " % unicode( r["gid"] - 1 )
				if next_aya: adja_query += u" OR gid:%s " % unicode( r["gid"] + 1 )
				if translation: trad_query += u" OR gid:%s " % unicode( r["gid"] )
				if annotation_aya: annotation_aya_query += u" OR  ( aya_id:%s AND  sura_id:%s ) " % ( unicode( r["aya_id"] ) , unicode( r["sura_id"] ) )

			adja_query += u" )"
			trad_query += u" )" + u" AND id:%s " % unicode( translation )
			annotation_aya_query += u" )"


		# Adjacents 
		if prev_aya or next_aya:
			adja_res = self.QSE.find_extended( adja_query, "gid" )
			adja_ayas = {0:{"aya_":u"----", "uth_":u"----", "sura":u"---", "aya_id":0}, 6237:{"aya_":u"----", "uth_":u"----", "sura":u"---", "aya_id":9999}}
			for adja in adja_res:
				adja_ayas[adja["gid"]] = {"aya_":adja["aya_"], "uth_":adja["uth_"], "aya_id":adja["aya_id"], "sura":adja["sura"]}
				extend_runtime += adja_res.runtime

		#translations
		if translation:
			trad_res = self.TSE.find_extended( trad_query, "gid" )
			extend_runtime += trad_res.runtime
			trad_text = {}
			for tr in trad_res:
				trad_text[tr["gid"]] = tr["text"]

		#annotations for aya words
		if annotation_aya or ( annotation_word and word_info ) :
			annotation_word_query = annotation_word_query if annotation_word and word_info else u"()"
			annotation_aya_query = annotation_aya_query if annotation_aya else u"()"
			annotation_query = annotation_aya_query + u" OR  " + annotation_word_query
			#print annotation_query.encode( "utf-8" )
			annot_res = self.WSE.find_extended( annotation_query, "gid" )
			extend_runtime += annot_res.runtime
			## prepare annotations for use 
			annotations_by_word = {}
			annotations_by_position = {}
			for annot in annot_res:
				if ( annotation_word and word_info ) :
					if annot["normalized"] in terms_uthmani:
						if annotations_by_word.has_key( annot["normalized"] ):
							annotations_by_word[annot["normalized"]][annot["word"]] = annot;
						else:
							annotations_by_word[annot["normalized"]] = { annot["word"]: annot}
				if annotation_aya:
					if annotations_by_position.has_key( ( annot["sura_id"], annot["aya_id"] ) ):
						annotations_by_position[( annot["sura_id"], annot["aya_id"] )][annot["word_id"]] = annot
					else:
						annotations_by_position[( annot["sura_id"], annot["aya_id"] )] = { annot["word_id"]: annot }

		## merge word annotations to word output
		if ( annotation_word and word_info ):
			for cpt in xrange( 1, len( termz ) + 1 ):
				current_word = STANDARD2UTHMANI( output["words"][cpt]["word"] )
				#print current_word.encode( "utf-8" ), "=>", annotations_by_word, "=>", list( annot_res )
				if annotations_by_word.has_key( current_word ):
					current_word_annotations = annotations_by_word[ current_word ]
					output["words"][cpt]["annotations"] = current_word_annotations
					output["words"][cpt]["nb_annotations"] = len ( current_word_annotations )

		output["runtime"] = round(extend_runtime, 5)
		output["interval"] = {"start":start, "end":end, "total":len( res )}
		output["translation_info"] = {}
		### Ayas
		cpt = start - 1
		output["ayas"] = {}
		for r in reslist :
			cpt += 1
			output["ayas"][ cpt ] = {

					  "identifier": {"gid":r["gid"],
									 "aya_id":r["aya_id"],
									 "sura_id":r["sura_id"],
									 "sura_name":keywords( r["sura"] )[0],
									},

		              "aya":{
		              		"id":r["aya_id"],
		              		"text":  Gword_tamdid( H( V( r["aya_"] ) ) ) if script == "standard"
		              			else  Gword_tamdid( H( r["uth_"] ) ),
						"translation": trad_text[r["gid"]] if ( translation != "None" and translation and trad_text.has_key(r["gid"])) else None,
		                	"recitation": None if not recitation else u"http://www.everyayah.com/data/" + self._recitations[recitation]["subfolder"].encode( "utf-8" ) + "/%03d%03d.mp3" % ( r["sura_id"], r["aya_id"] ),
		                	"prev_aya":{
						    "id":adja_ayas[r["gid"] - 1]["aya_id"],
						    "sura":adja_ayas[r["gid"] - 1]["sura"],
						    "text": Gword_tamdid( V( adja_ayas[r["gid"] - 1]["aya_"] ) ) if script == "standard"
		              			else Gword_tamdid( adja_ayas[r["gid"] - 1]["uth_"] ),
						    } if prev_aya else None
						    ,
		                	"next_aya":{
						    "id":adja_ayas[r["gid"] + 1]["aya_id"],
						    "sura":adja_ayas[r["gid"] + 1]["sura"],
						    "text": Gword_tamdid( V( adja_ayas[r["gid"] + 1]["aya_"] ) ) if script == "standard"
		              			else  Gword_tamdid( adja_ayas[r["gid"] + 1]["uth_"] ),
						    } if next_aya else None
						    ,

		              },

		    		"sura": {} if not sura_info
					  else  {
						  "name":keywords( r["sura"] )[0] ,
							  "id":r["sura_id"],
							  "type": r["sura_type"] ,
							  "order":r["sura_order"],
						    "stat":{
								  "ayas":r["s_a"],
								  "words":N( r["s_w"] ),
								  "godnames":N( r["s_g"] ),
								  "letters":N( r["s_l"] )
						      }

		    		},

		                "position": {} if not aya_position_info
		                else {
		                	"manzil":r["manzil"],
		                	"hizb":r["hizb"],
		                	"rub":r["rub"] % 4,
		                	"page":r["page"],
		                	"ruku":r["ruku"],
		           	},

		           	"theme":{} if not aya_theme_info
		                else	{
				    		"chapter": r["chapter"],
				    		"topic":  r["topic"] ,
				   		 "subtopic": r["subtopic"]
				 	   },

				"stat":  {} if not aya_stat_info
		                else {
						"words":N( r["a_w"] ),
		    				"letters":N( r["a_l"] ),
		    				"godnames":N( r["a_g"] )
				}       ,

				"sajda":{} if not aya_sajda_info
		                else    {
		    				"exist":( r["sajda"] == u"نعم" ),
		    				"type": r["sajda_type"]  if ( r["sajda"] == u"نعم" ) else None,
		    				"id":N( r["sajda_id"] ) if ( r["sajda"] == u"نعم" ) else None,
		    			},

				"annotations": {} if not annotation_aya or not annotations_by_position.has_key( ( r["sura_id"], r["aya_id"] ) )
							else annotations_by_position[( r["sura_id"], r["aya_id"] )]
		    		}

		return {"search": output}



class Json( Raw ):
	""" JSON output format """
	def do( self, flags ):
		return json.dumps( self._do( flags ) )


class Xml( Raw ):
	""" XML output format

	@deprecated: Why Xml and CompleXity?! Use jSon and Simplicity!
	"""
	def suggest( self, query ):
		""" return suggestions """
		raw_output = super( Json, self ).suggest( query )
		xml_output = "\n".join( 
			[
			'<word text="%(word)s"> %(suggestions)s </word>' % {
					"word":word,
					"suggestions": "\n".join( ['<suggestion text="%s"/>' % suggestion for suggestion in raw_output[word]] )
					}
			for word in raw_output.keys()
			]
			)
		return xml_output

	def search( self, query, sortedby = "score", offset = 1, range = 10 ):
		""" return results """
		#TODO: complete it manually or using an Python2XML dump , JSON2XML,or manually 
		schema = """
		<results runtime=%(runtime)f                > # output["runtime"
		<words nb_words=%(nb_words) global_nb_matches=%(global_nb_matches)>
			<word cpt="%cpt" text="%word" nb_matches=%(nb_matches) nb_ayas=%(nb_ayas) > *  cpt

		</words>
		<ayas total="%total" start="%start"  end="%end">
		<aya cpt=%cpt>
		<aya_info id=%id>

		<text>   </text>
		<text>


		</aya_info>




		</aya>




		</ayas>
		</results>

		"""
		return None



<|MERGE_RESOLUTION|>--- conflicted
+++ resolved
@@ -404,12 +404,7 @@
 					docs += term[3]
 					annotation_word_query += u" OR normalized:%s " % STANDARD2UTHMANI( term[1] )
 					vocalizations = vocalization_dict[term[1]] if vocalization_dict.has_key(term[1]) \
-<<<<<<< HEAD
 															   else []
-					
-=======
-										   else []
->>>>>>> 6097562a
 					nb_vocalizations_globale += len( vocalizations )
 					words_output[ cpt ] = {"word":term[1], "nb_matches":term[2], "nb_ayas":term[3], "nb_vocalizations": len( vocalizations ), "vocalizations": vocalizations}
 					cpt += 1

# Django settings for alfanousDjango project.


########################################
#     Dynamic or Private settings      #
########################################
from ConfigParser import RawConfigParser


# set the path of your private config file here.
# the file have to be a system-config like, ini-style file, see settings.ini.proto for a prototype
configFile = "./settings.ini.proto" # e,g. '/etc/whatever/settings.ini'

if configFile == "settings.ini.proto":
    print "WARNING: You need to specify a reliable path to the config file, see settings.py"


config = RawConfigParser()
config.read(configFile)

# fetching critical info from the config file
DATABASE_USER = config.get('database', 'DATABASE_USER')
DATABASE_PASSWORD = config.get('database', 'DATABASE_PASSWORD')
DATABASE_HOST = config.get('database', 'DATABASE_HOST')
DATABASE_PORT = config.get('database', 'DATABASE_PORT')
DATABASE_ENGINE = config.get('database', 'DATABASE_ENGINE')
DATABASE_NAME = config.get('database', 'DATABASE_NAME')
# TEST_DATABASE_NAME = config.get('database', 'TESTSUITE_DATABASE_NAME')
<<<<<<< HEAD

MY_DEBUG = config.get('debug', 'DEBUG')
MY_TEMPLATE_DEBUG = config.get('debug', 'TEMPLATE_DEBUG')

MY_SECRET_KEY =  config.get('secrets', 'SECRET_KEY')

MY_MEDIA_URL = config.get('paths', 'MEDIA_URL')
MY_STATIC_ROOT = config.get('paths', 'STATIC_ROOT')


########################################
#     Static and Public settings       #
########################################

DEBUG = MY_DEBUG 
TEMPLATE_DEBUG = MY_TEMPLATE_DEBUG 
=======
 
DEBUG = config.get('debug', 'DEBUG') in ['true', 'True', '1', 'TRUE', 'y', 'yes']
TEMPLATE_DEBUG = DEBUG
>>>>>>> e8056197

ADMINS = (
     ('Assem Chelli', 'assem.ch@gmail.com'),
)

MANAGERS = ADMINS

DATABASES = {
    'default': {
<<<<<<< HEAD
        'ENGINE': DATABASE_ENGINE,                  # Add 'postgresql_psycopg2', 'postgresql', 'mysql', 'sqlite3' or 'oracle'.
        'NAME': DATABASE_NAME,                      # Or path to database file if using sqlite3.
        'USER': DATABASE_USER,                      # Not used with sqlite3.
        'PASSWORD': DATABASE_PASSWORD,                  # Not used with sqlite3.
        'HOST': DATABASE_HOST,                      # Set to empty string for localhost. Not used with sqlite3.
        'PORT': DATABASE_PORT,                      # Set to empty string for default. Not used with sqlite3.
=======
        'ENGINE': DATABASE_ENGINE,      # Add 'postgresql_psycopg2', 'postgresql', 'mysql', 'sqlite3' or 'oracle'.
        'NAME': DATABASE_NAME,          # Or path to database file if using sqlite3.
        'USER': DATABASE_USER,          # Not used with sqlite3.
        'PASSWORD': DATABASE_PASSWORD,  # Not used with sqlite3.
        'HOST': DATABASE_HOST,          # Set to empty string for localhost. Not used with sqlite3.
        'PORT': DATABASE_PORT,          # Set to empty string for default. Not used with sqlite3.
>>>>>>> e8056197
    }
}

# Local time zone for this installation. Choices can be found here:
# http://en.wikipedia.org/wiki/List_of_tz_zones_by_name
# although not all choices may be available on all operating systems.
# On Unix systems, a value of None will cause Django to use the same
# timezone as the operating system.
# If running in a Windows environment this must be set to the same as your
# system time zone.
TIME_ZONE = 'Africa/Algiers'

# Language code for this installation. All choices can be found here:
# http://www.i18nguy.com/unicode/language-identifiers.html
LANGUAGE_CODE = 'en-us'




SITE_ID = 1

# If you set this to False, Django will make some optimizations so as not
# to load the internationalization machinery.
USE_I18N = True

# If you set this to False, Django will not format dates, numbers and
# calendars according to the current locale
USE_L10N = True

# Absolute filesystem path to the directory that will hold user-uploaded files.
# Example: "/home/media/media.lawrence.com/media/"
MEDIA_ROOT = './media/'

# URL that handles the media served from MEDIA_ROOT. Make sure to use a
# trailing slash.
# Examples: "http://media.lawrence.com/media/", "http://example.com/media/"
MEDIA_URL = MY_MEDIA_URL

# Absolute path to the directory static files should be collected to.
# Don't put anything in this directory yourself; store your static files
# in apps' "static/" subdirectories and in STATICFILES_DIRS.
# Example: "/home/media/media.lawrence.com/static/"
STATIC_ROOT = MY_STATIC_ROOT

# URL prefix for static files.
# Example: "http://media.lawrence.com/static/"
STATIC_URL = '/static/'

# URL prefix for admin static files -- CSS, JavaScript and images.
# Make sure to use a trailing slash.
# Examples: "http://foo.com/static/admin/", "/static/admin/".
ADMIN_MEDIA_PREFIX = '/static/admin/'

# Additional locations of static files
STATICFILES_DIRS = (
    # Put strings here, like "/home/html/static" or "C:/www/django/static".
    # Always use forward slashes, even on Windows.
    # Don't forget to use absolute paths, not relative paths.
'./wui/static',
)

# List of finder classes that know how to find static files in
# various locations.
STATICFILES_FINDERS = (
    'django.contrib.staticfiles.finders.FileSystemFinder',
    'django.contrib.staticfiles.finders.AppDirectoriesFinder',
#    'django.contrib.staticfiles.finders.DefaultStorageFinder',
)

# Make this unique, and don't share it with anybody.
<<<<<<< HEAD
SECRET_KEY = MY_SECRET_KEY
=======
SECRET_KEY = config.get('secrets', 'SECRET_KEY')
>>>>>>> e8056197

# List of callables that know how to import templates from various sources.
TEMPLATE_LOADERS = (
    'django.template.loaders.filesystem.Loader',
    'django.template.loaders.app_directories.Loader',
#     'django.template.loaders.eggs.Loader',
)

MIDDLEWARE_CLASSES = (
    'django.middleware.common.CommonMiddleware',
    'django.contrib.sessions.middleware.SessionMiddleware',
    'django.middleware.csrf.CsrfViewMiddleware',
    'django.contrib.auth.middleware.AuthenticationMiddleware',
    'django.contrib.messages.middleware.MessageMiddleware',
)

ROOT_URLCONF = 'alfanous-django.urls'

TEMPLATE_DIRS = (
    # Put strings here, like "/home/html/django_templates" or "C:/www/django/templates".
    # Always use forward slashes, even on Windows.
    # Don't forget to use absolute paths, not relative paths.
    './templates/',
)

INSTALLED_APPS = (
    'django.contrib.auth',
    'django.contrib.contenttypes',
    'django.contrib.sessions',
    'django.contrib.sites',
    'django.contrib.messages',
    'django.contrib.staticfiles',
    'alfanous-django.wui',
    # Uncomment the next line to enable the admin:
     'django.contrib.admin',
    # Uncomment the next line to enable admin documentation:
    # 'django.contrib.admindocs',
)

# A sample logging configuration. The only tangible logging
# performed by this configuration is to send an email to
# the site admins on every HTTP 500 error.
# See http://docs.djangoproject.com/en/dev/topics/logging for
# more details on how to customize your logging configuration.
LOGGING = {
    'version': 1,
    'disable_existing_loggers': False,
    'handlers': {
        'mail_admins': {
            'level': 'ERROR',
            'class': 'django.utils.log.AdminEmailHandler'
        }
    },
    'loggers': {
        'django.request': {
            'handlers': ['mail_admins'],
            'level': 'ERROR',
            'propagate': True,
        },
    }
}


LOCALE_PATHS = (
    './locale',
'./wui/locale',
    
)
<|MERGE_RESOLUTION|>--- conflicted
+++ resolved
@@ -26,10 +26,8 @@
 DATABASE_ENGINE = config.get('database', 'DATABASE_ENGINE')
 DATABASE_NAME = config.get('database', 'DATABASE_NAME')
 # TEST_DATABASE_NAME = config.get('database', 'TESTSUITE_DATABASE_NAME')
-<<<<<<< HEAD
-
-MY_DEBUG = config.get('debug', 'DEBUG')
-MY_TEMPLATE_DEBUG = config.get('debug', 'TEMPLATE_DEBUG')
+MY_DEBUG = config.get( 'debug', 'DEBUG' ) in ["true", "True"]
+MY_TEMPLATE_DEBUG = config.get( 'debug', 'TEMPLATE_DEBUG' ) in ["true", "True"]
 
 MY_SECRET_KEY =  config.get('secrets', 'SECRET_KEY')
 
@@ -41,13 +39,8 @@
 #     Static and Public settings       #
 ########################################
 
-DEBUG = MY_DEBUG 
+DEBUG = MY_DEBUG
 TEMPLATE_DEBUG = MY_TEMPLATE_DEBUG 
-=======
- 
-DEBUG = config.get('debug', 'DEBUG') in ['true', 'True', '1', 'TRUE', 'y', 'yes']
-TEMPLATE_DEBUG = DEBUG
->>>>>>> e8056197
 
 ADMINS = (
      ('Assem Chelli', 'assem.ch@gmail.com'),
@@ -57,21 +50,12 @@
 
 DATABASES = {
     'default': {
-<<<<<<< HEAD
-        'ENGINE': DATABASE_ENGINE,                  # Add 'postgresql_psycopg2', 'postgresql', 'mysql', 'sqlite3' or 'oracle'.
-        'NAME': DATABASE_NAME,                      # Or path to database file if using sqlite3.
-        'USER': DATABASE_USER,                      # Not used with sqlite3.
-        'PASSWORD': DATABASE_PASSWORD,                  # Not used with sqlite3.
-        'HOST': DATABASE_HOST,                      # Set to empty string for localhost. Not used with sqlite3.
-        'PORT': DATABASE_PORT,                      # Set to empty string for default. Not used with sqlite3.
-=======
         'ENGINE': DATABASE_ENGINE,      # Add 'postgresql_psycopg2', 'postgresql', 'mysql', 'sqlite3' or 'oracle'.
         'NAME': DATABASE_NAME,          # Or path to database file if using sqlite3.
         'USER': DATABASE_USER,          # Not used with sqlite3.
         'PASSWORD': DATABASE_PASSWORD,  # Not used with sqlite3.
         'HOST': DATABASE_HOST,          # Set to empty string for localhost. Not used with sqlite3.
         'PORT': DATABASE_PORT,          # Set to empty string for default. Not used with sqlite3.
->>>>>>> e8056197
     }
 }
 
@@ -142,11 +126,8 @@
 )
 
 # Make this unique, and don't share it with anybody.
-<<<<<<< HEAD
 SECRET_KEY = MY_SECRET_KEY
-=======
-SECRET_KEY = config.get('secrets', 'SECRET_KEY')
->>>>>>> e8056197
+
 
 # List of callables that know how to import templates from various sources.
 TEMPLATE_LOADERS = (
